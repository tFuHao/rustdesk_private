#[cfg(any(target_os = "android", target_os = "ios", feature = "flutter"))]
use std::iter::FromIterator;
#[cfg(any(target_os = "windows", target_os = "linux", target_os = "macos"))]
use std::sync::Arc;
use std::{
    collections::HashMap,
    ops::{Deref, DerefMut},
    sync::{
        atomic::{AtomicI64, Ordering},
        RwLock,
    },
};

#[cfg(not(any(target_os = "android", target_os = "ios")))]
use crate::ipc::Connection;
#[cfg(not(any(target_os = "ios")))]
use crate::ipc::{self, Data};
#[cfg(any(target_os = "windows", target_os = "linux", target_os = "macos"))]
use clipboard::ContextSend;
#[cfg(not(any(target_os = "android", target_os = "ios")))]
use hbb_common::tokio::sync::mpsc::unbounded_channel;
#[cfg(any(target_os = "windows", target_os = "linux", target_os = "macos"))]
use hbb_common::tokio::sync::Mutex as TokioMutex;
use hbb_common::{
    allow_err,
    config::Config,
    fs::is_write_need_confirmation,
    fs::{self, get_string, new_send_confirm, DigestCheckResult},
    log,
    message_proto::*,
    protobuf::Message as _,
    tokio::{
        self,
        sync::mpsc::{self, UnboundedSender},
        task::spawn_blocking,
    },
    ResultType,
};
use serde_derive::Serialize;

#[derive(Serialize, Clone)]
pub struct Client {
    pub id: i32,
    pub authorized: bool,
    pub disconnected: bool,
    pub is_file_transfer: bool,
    pub port_forward: String,
    pub name: String,
    pub peer_id: String,
    pub keyboard: bool,
    pub clipboard: bool,
    pub audio: bool,
    pub file: bool,
    pub restart: bool,
    pub recording: bool,
    pub from_switch: bool,
    pub in_voice_call: bool,
    pub incoming_voice_call: bool,
    #[serde(skip)]
    #[cfg(not(any(target_os = "ios")))]
    tx: UnboundedSender<Data>,
}

#[cfg(not(any(target_os = "android", target_os = "ios")))]
struct IpcTaskRunner<T: InvokeUiCM> {
    stream: Connection,
    cm: ConnectionManager<T>,
    tx: mpsc::UnboundedSender<Data>,
    rx: mpsc::UnboundedReceiver<Data>,
    close: bool,
    running: bool,
    conn_id: i32,
    #[cfg(any(target_os = "windows", target_os = "linux", target_os = "macos"))]
    file_transfer_enabled: bool,
    #[cfg(any(target_os = "windows", target_os = "linux", target_os = "macos"))]
    file_transfer_enabled_peer: bool,
}

lazy_static::lazy_static! {
    static ref CLIENTS: RwLock<HashMap<i32, Client>> = Default::default();
    static ref CLICK_TIME: AtomicI64 = AtomicI64::new(0);
}

#[derive(Clone)]
pub struct ConnectionManager<T: InvokeUiCM> {
    pub ui_handler: T,
}

pub trait InvokeUiCM: Send + Clone + 'static + Sized {
    fn add_connection(&self, client: &Client);

    fn remove_connection(&self, id: i32, close: bool);

    fn new_message(&self, id: i32, text: String);

    fn change_theme(&self, dark: String);

    fn change_language(&self);

    fn show_elevation(&self, show: bool);

    fn update_voice_call_state(&self, client: &Client);

    fn file_transfer_log(&self, log: String);
}

impl<T: InvokeUiCM> Deref for ConnectionManager<T> {
    type Target = T;

    fn deref(&self) -> &Self::Target {
        &self.ui_handler
    }
}

impl<T: InvokeUiCM> DerefMut for ConnectionManager<T> {
    fn deref_mut(&mut self) -> &mut Self::Target {
        &mut self.ui_handler
    }
}

impl<T: InvokeUiCM> ConnectionManager<T> {
    fn add_connection(
        &self,
        id: i32,
        is_file_transfer: bool,
        port_forward: String,
        peer_id: String,
        name: String,
        authorized: bool,
        keyboard: bool,
        clipboard: bool,
        audio: bool,
        file: bool,
        restart: bool,
        recording: bool,
        from_switch: bool,
        #[cfg(not(any(target_os = "ios")))] tx: mpsc::UnboundedSender<Data>,
    ) {
        let client = Client {
            id,
            authorized,
            disconnected: false,
            is_file_transfer,
            port_forward,
            name: name.clone(),
            peer_id: peer_id.clone(),
            keyboard,
            clipboard,
            audio,
            file,
            restart,
            recording,
            from_switch,
            #[cfg(not(any(target_os = "ios")))]
            tx,
            in_voice_call: false,
            incoming_voice_call: false,
        };
        CLIENTS
            .write()
            .unwrap()
            .retain(|_, c| !(c.disconnected && c.peer_id == client.peer_id));
        CLIENTS.write().unwrap().insert(id, client.clone());
        self.ui_handler.add_connection(&client);
    }

    #[inline]
    #[cfg(any(target_os = "windows", target_os = "linux", target_os = "macos"))]
    fn is_authorized(&self, id: i32) -> bool {
        CLIENTS
            .read()
            .unwrap()
            .get(&id)
            .map(|c| c.authorized)
            .unwrap_or(false)
    }

    fn remove_connection(&self, id: i32, close: bool) {
        if close {
            CLIENTS.write().unwrap().remove(&id);
        } else {
            CLIENTS
                .write()
                .unwrap()
                .get_mut(&id)
                .map(|c| c.disconnected = true);
        }

        #[cfg(any(target_os = "windows", target_os = "linux", target_os = "macos"))]
        {
            let _ = ContextSend::proc(|context| -> ResultType<()> {
                context.empty_clipboard(id)?;
                Ok(())
            });
        }

        #[cfg(any(target_os = "android"))]
        if CLIENTS
            .read()
            .unwrap()
            .iter()
            .filter(|(_k, v)| !v.is_file_transfer)
            .next()
            .is_none()
        {
            if let Err(e) =
                scrap::android::call_main_service_set_by_name("stop_capture", None, None)
            {
                log::debug!("stop_capture err:{}", e);
            }
        }

        self.ui_handler.remove_connection(id, close);
    }

    #[cfg(not(any(target_os = "android", target_os = "ios")))]
    fn show_elevation(&self, show: bool) {
        self.ui_handler.show_elevation(show);
    }

    #[cfg(not(any(target_os = "android", target_os = "ios")))]
    fn voice_call_started(&self, id: i32) {
        if let Some(client) = CLIENTS.write().unwrap().get_mut(&id) {
            client.incoming_voice_call = false;
            client.in_voice_call = true;
            self.ui_handler.update_voice_call_state(client);
        }
    }

    #[cfg(not(any(target_os = "android", target_os = "ios")))]
    fn voice_call_incoming(&self, id: i32) {
        if let Some(client) = CLIENTS.write().unwrap().get_mut(&id) {
            client.incoming_voice_call = true;
            client.in_voice_call = false;
            self.ui_handler.update_voice_call_state(client);
        }
    }

    #[cfg(not(any(target_os = "android", target_os = "ios")))]
    fn voice_call_closed(&self, id: i32, _reason: &str) {
        if let Some(client) = CLIENTS.write().unwrap().get_mut(&id) {
            client.incoming_voice_call = false;
            client.in_voice_call = false;
            self.ui_handler.update_voice_call_state(client);
        }
    }
}

#[inline]
#[cfg(not(any(target_os = "ios")))]
pub fn check_click_time(id: i32) {
    if let Some(client) = CLIENTS.read().unwrap().get(&id) {
        allow_err!(client.tx.send(Data::ClickTime(0)));
    };
}

#[inline]
pub fn get_click_time() -> i64 {
    CLICK_TIME.load(Ordering::SeqCst)
}

#[inline]
#[cfg(not(any(target_os = "ios")))]
pub fn authorize(id: i32) {
    if let Some(client) = CLIENTS.write().unwrap().get_mut(&id) {
        client.authorized = true;
        allow_err!(client.tx.send(Data::Authorize));
    };
}

#[inline]
#[cfg(not(any(target_os = "ios")))]
pub fn close(id: i32) {
    if let Some(client) = CLIENTS.read().unwrap().get(&id) {
        allow_err!(client.tx.send(Data::Close));
    };
}

#[inline]
pub fn remove(id: i32) {
    CLIENTS.write().unwrap().remove(&id);
}

// server mode send chat to peer
#[inline]
#[cfg(not(any(target_os = "ios")))]
pub fn send_chat(id: i32, text: String) {
    let clients = CLIENTS.read().unwrap();
    if let Some(client) = clients.get(&id) {
        allow_err!(client.tx.send(Data::ChatMessage { text }));
    }
}

#[inline]
#[cfg(not(any(target_os = "ios")))]
pub fn switch_permission(id: i32, name: String, enabled: bool) {
    if let Some(client) = CLIENTS.read().unwrap().get(&id) {
        allow_err!(client.tx.send(Data::SwitchPermission { name, enabled }));
    };
}

#[cfg(any(target_os = "android", target_os = "ios", feature = "flutter"))]
#[inline]
pub fn get_clients_state() -> String {
    let clients = CLIENTS.read().unwrap();
    let res = Vec::from_iter(clients.values().cloned());
    serde_json::to_string(&res).unwrap_or("".into())
}

#[inline]
pub fn get_clients_length() -> usize {
    let clients = CLIENTS.read().unwrap();
    clients.len()
}

#[inline]
#[cfg(feature = "flutter")]
#[cfg(not(any(target_os = "ios")))]
pub fn switch_back(id: i32) {
    if let Some(client) = CLIENTS.read().unwrap().get(&id) {
        allow_err!(client.tx.send(Data::SwitchSidesBack));
    };
}

#[cfg(not(any(target_os = "android", target_os = "ios")))]
impl<T: InvokeUiCM> IpcTaskRunner<T> {
    async fn run(&mut self) {
        use hbb_common::config::LocalConfig;

        // for tmp use, without real conn id
        let mut write_jobs: Vec<fs::TransferJob> = Vec::new();

        #[cfg(any(target_os = "windows", target_os = "linux", target_os = "macos"))]
        let is_authorized = self.cm.is_authorized(self.conn_id);

        #[cfg(any(target_os = "windows", target_os = "linux", target_os = "macos"))]
        let rx_clip1;
        let mut rx_clip;
        let _tx_clip;
        #[cfg(any(target_os = "windows", target_os = "linux", target_os = "macos"))]
        if self.conn_id > 0 && is_authorized {
            log::debug!("Clipboard is enabled from client peer: type 1");
            rx_clip1 = clipboard::get_rx_cliprdr_server(self.conn_id);
            rx_clip = rx_clip1.lock().await;
        } else {
            log::debug!("Clipboard is enabled from client peer, actually useless: type 2");
            let rx_clip2;
            (_tx_clip, rx_clip2) = unbounded_channel::<clipboard::ClipboardFile>();
            rx_clip1 = Arc::new(TokioMutex::new(rx_clip2));
            rx_clip = rx_clip1.lock().await;
        }
        #[cfg(not(any(target_os = "windows", target_os = "linux", target_os = "macos")))]
        {
            (_tx_clip, rx_clip) = unbounded_channel::<i32>();
        }

        #[cfg(any(target_os = "windows", target_os = "linux", target_os = "macos"))]
        {
            if ContextSend::is_enabled() {
                log::debug!("Clipboard is enabled");
                allow_err!(
                    self.stream
                        .send(&Data::ClipboardFile(clipboard::ClipboardFile::MonitorReady))
                        .await
                );
            }
        }
        let (tx_log, mut rx_log) = mpsc::unbounded_channel::<String>();

        self.running = false;
        loop {
            tokio::select! {
                res = self.stream.next() => {
                    match res {
                        Err(err) => {
                            log::info!("cm ipc connection closed: {}", err);
                            break;
                        }
                        Ok(Some(data)) => {
                            match data {
                                Data::Login{id, is_file_transfer, port_forward, peer_id, name, authorized, keyboard, clipboard, audio, file, file_transfer_enabled: _file_transfer_enabled, restart, recording, from_switch} => {
                                    log::debug!("conn_id: {}", id);
                                    self.cm.add_connection(id, is_file_transfer, port_forward, peer_id, name, authorized, keyboard, clipboard, audio, file, restart, recording, from_switch,self.tx.clone());
                                    self.conn_id = id;
                                    #[cfg(any(target_os = "linux", target_os = "windows", target_os = "macos"))]
                                    {
                                        self.file_transfer_enabled = _file_transfer_enabled;
                                    }
                                    self.running = true;
                                    break;
                                }
                                Data::Close => {
                                    log::info!("cm ipc connection closed from connection request");
                                    break;
                                }
                                Data::Disconnected => {
                                    self.close = false;
                                    log::info!("cm ipc connection disconnect");
                                    break;
                                }
                                Data::PrivacyModeState((_id, _)) => {
                                    #[cfg(windows)]
                                    cm_inner_send(_id, data);
                                }
                                Data::ClickTime(ms) => {
                                    CLICK_TIME.store(ms, Ordering::SeqCst);
                                }
                                Data::ChatMessage { text } => {
                                    self.cm.new_message(self.conn_id, text);
                                }
                                Data::FS(mut fs) => {
                                    if let ipc::FS::WriteBlock { id, file_num, data: _, compressed } = fs {
                                        if let Ok(bytes) = self.stream.next_raw().await {
                                            fs = ipc::FS::WriteBlock{id, file_num, data:bytes.into(), compressed};
                                            handle_fs(fs, &mut write_jobs, &self.tx, Some(&tx_log)).await;
                                        }
                                    } else {
                                        handle_fs(fs, &mut write_jobs, &self.tx, Some(&tx_log)).await;
                                    }
                                    let log = fs::serialize_transfer_jobs(&write_jobs);
                                    self.cm.ui_handler.file_transfer_log(log);
                                }
                                Data::FileTransferLog(log) => {
                                    self.cm.ui_handler.file_transfer_log(log);
                                }
                                #[cfg(not(any(target_os = "android", target_os = "ios")))]
                                Data::ClipboardFile(_clip) => {
                                    #[cfg(any(target_os = "windows", target_os="linux", target_os = "macos"))]
                                    {
                                        let is_stopping_allowed = _clip.is_stopping_allowed_from_peer();
                                        let is_clipboard_enabled = ContextSend::is_enabled();
                                        let file_transfer_enabled = self.file_transfer_enabled;
                                        let stop = !is_stopping_allowed && !(is_clipboard_enabled && file_transfer_enabled);
                                        log::debug!(
                                            "Process clipboard message from client peer, stop: {}, is_stopping_allowed: {}, is_clipboard_enabled: {}, file_transfer_enabled: {}",
                                            stop, is_stopping_allowed, is_clipboard_enabled, file_transfer_enabled);
                                        if stop {
                                            ContextSend::set_is_stopped();
                                        } else {
                                            if !is_authorized {
                                                log::debug!("Clipboard message from client peer, but not authorized");
                                                continue;
                                            }
                                            let conn_id = self.conn_id;
                                            let _ = ContextSend::proc(|context| -> ResultType<()> {
                                                context.server_clip_file(conn_id, _clip)
                                                    .map_err(|e| e.into())
                                            });
                                        }
                                    }
                                }
                                Data::ClipboardFileEnabled(_enabled) => {
                                    #[cfg(any(target_os= "windows",target_os ="linux", target_os = "macos"))]
                                    {
                                        self.file_transfer_enabled_peer = _enabled;
                                    }
                                }
                                Data::Theme(dark) => {
                                    self.cm.change_theme(dark);
                                }
                                Data::Language(lang) => {
                                    LocalConfig::set_option("lang".to_owned(), lang);
                                    self.cm.change_language();
                                }
                                Data::DataPortableService(ipc::DataPortableService::CmShowElevation(show)) => {
                                    self.cm.show_elevation(show);
                                }
                                Data::StartVoiceCall => {
                                    self.cm.voice_call_started(self.conn_id);
                                }
                                Data::VoiceCallIncoming => {
                                    self.cm.voice_call_incoming(self.conn_id);
                                }
                                Data::CloseVoiceCall(reason) => {
                                    self.cm.voice_call_closed(self.conn_id, reason.as_str());
                                }
                                _ => {

                                }
                            }
                        }
                        _ => {}
                    }
                }
                Some(data) = self.rx.recv() => {
                    if let Err(e) = self.stream.send(&data).await {
                        log::error!("error encountered in IPC task, quitting: {}", e);
                        break;
                    }
                    match &data {
                        Data::SwitchPermission{name: _name, enabled: _enabled} => {
                            #[cfg(any(target_os="linux", target_os="windows", target_os = "macos"))]
                            if _name == "file" {
                                self.file_transfer_enabled = *_enabled;
                            }
                        }
                        Data::Authorize => {
                            self.running = true;
                            break;
                        }
                        _ => {
                        }
                    }
                },
                clip_file = rx_clip.recv() => match clip_file {
                    Some(_clip) => {
                        #[cfg(any(target_os = "windows", target_os ="linux", target_os = "macos"))]
                        {
                            let is_stopping_allowed = _clip.is_stopping_allowed();
                            let is_clipboard_enabled = ContextSend::is_enabled();
                            let file_transfer_enabled = self.file_transfer_enabled;
                            let file_transfer_enabled_peer = self.file_transfer_enabled_peer;
                            let stop = is_stopping_allowed && !(is_clipboard_enabled && file_transfer_enabled && file_transfer_enabled_peer);
                            log::debug!(
                                "Process clipboard message from clip, stop: {}, is_stopping_allowed: {}, is_clipboard_enabled: {}, file_transfer_enabled: {}, file_transfer_enabled_peer: {}",
                                stop, is_stopping_allowed, is_clipboard_enabled, file_transfer_enabled, file_transfer_enabled_peer);
                            if stop {
                                ContextSend::set_is_stopped();
                            } else {
                                allow_err!(self.tx.send(Data::ClipboardFile(_clip)));
                            }
                        }
                    }
                    None => {
                        //
                    }
                },
                Some(job_log) = rx_log.recv() => {
                    self.cm.ui_handler.file_transfer_log(job_log);
                }
            }
        }
    }

    async fn ipc_task(stream: Connection, cm: ConnectionManager<T>) {
        log::debug!("ipc task begin");
        let (tx, rx) = mpsc::unbounded_channel::<Data>();
        let mut task_runner = Self {
            stream,
            cm,
            tx,
            rx,
            close: true,
            running: true,
            conn_id: 0,
            #[cfg(any(target_os = "windows", target_os = "linux", target_os = "macos"))]
            file_transfer_enabled: false,
            #[cfg(any(target_os = "windows", target_os = "linux", target_os = "macos"))]
            file_transfer_enabled_peer: false,
        };

        while task_runner.running {
            task_runner.run().await;
        }
        if task_runner.conn_id > 0 {
            task_runner
                .cm
                .remove_connection(task_runner.conn_id, task_runner.close);
        }
        log::debug!("ipc task end");
    }
}

#[cfg(not(any(target_os = "android", target_os = "ios")))]
#[tokio::main(flavor = "current_thread")]
pub async fn start_ipc<T: InvokeUiCM>(cm: ConnectionManager<T>) {
    #[cfg(windows)]
    std::thread::spawn(move || {
        log::info!("try create privacy mode window");
        if let Err(e) = crate::platform::windows::check_update_broker_process() {
            log::warn!(
                "Failed to check update broker process. Privacy mode may not work properly. {}",
                e
            );
        }
    });

<<<<<<< HEAD
    log::debug!(
        "start_ipc enable context_send: {}",
        Config::get_option("enable-file-transfer").is_empty()
    );

    #[cfg(any(target_os = "windows", target_os = "linux", target_os = "macos"))]
=======
    #[cfg(any(
        target_os = "windows",
        all(
            any(target_os = "linux", target_os = "macos"),
            feature = "unix-file-copy-paste"
        ),
    ))]
>>>>>>> fdc4d6dd
    ContextSend::enable(Config::get_option("enable-file-transfer").is_empty());

    match ipc::new_listener("_cm").await {
        Ok(mut incoming) => {
            while let Some(result) = incoming.next().await {
                match result {
                    Ok(stream) => {
                        log::debug!("Got new connection");
                        tokio::spawn(IpcTaskRunner::<T>::ipc_task(
                            Connection::new(stream),
                            cm.clone(),
                        ));
                    }
                    Err(err) => {
                        log::error!("Couldn't get cm client: {:?}", err);
                    }
                }
            }
        }
        Err(err) => {
            log::error!("Failed to start cm ipc server: {}", err);
        }
    }
    crate::platform::quit_gui();
}

#[cfg(target_os = "android")]
#[tokio::main(flavor = "current_thread")]
pub async fn start_listen<T: InvokeUiCM>(
    cm: ConnectionManager<T>,
    mut rx: mpsc::UnboundedReceiver<Data>,
    tx: mpsc::UnboundedSender<Data>,
) {
    let mut current_id = 0;
    let mut write_jobs: Vec<fs::TransferJob> = Vec::new();
    loop {
        match rx.recv().await {
            Some(Data::Login {
                id,
                is_file_transfer,
                port_forward,
                peer_id,
                name,
                authorized,
                keyboard,
                clipboard,
                audio,
                file,
                restart,
                recording,
                from_switch,
                ..
            }) => {
                current_id = id;
                cm.add_connection(
                    id,
                    is_file_transfer,
                    port_forward,
                    peer_id,
                    name,
                    authorized,
                    keyboard,
                    clipboard,
                    audio,
                    file,
                    restart,
                    recording,
                    from_switch,
                    tx.clone(),
                );
            }
            Some(Data::ChatMessage { text }) => {
                cm.new_message(current_id, text);
            }
            Some(Data::FS(fs)) => {
                handle_fs(fs, &mut write_jobs, &tx, None).await;
            }
            Some(Data::Close) => {
                break;
            }
            None => {
                break;
            }
            _ => {}
        }
    }
    cm.remove_connection(current_id, true);
}

#[cfg(not(any(target_os = "ios")))]
async fn handle_fs(
    fs: ipc::FS,
    write_jobs: &mut Vec<fs::TransferJob>,
    tx: &UnboundedSender<Data>,
    tx_log: Option<&UnboundedSender<String>>,
) {
    use hbb_common::fs::serialize_transfer_job;

    match fs {
        ipc::FS::ReadDir {
            dir,
            include_hidden,
        } => {
            read_dir(&dir, include_hidden, tx).await;
        }
        ipc::FS::RemoveDir {
            path,
            id,
            recursive,
        } => {
            remove_dir(path, id, recursive, tx).await;
        }
        ipc::FS::RemoveFile { path, id, file_num } => {
            remove_file(path, id, file_num, tx).await;
        }
        ipc::FS::CreateDir { path, id } => {
            create_dir(path, id, tx).await;
        }
        ipc::FS::NewWrite {
            path,
            id,
            file_num,
            mut files,
            overwrite_detection,
            total_size,
            conn_id,
        } => {
            // cm has no show_hidden context
            // dummy remote, show_hidden, is_remote
            let mut job = fs::TransferJob::new_write(
                id,
                "".to_string(),
                path,
                file_num,
                false,
                false,
                files
                    .drain(..)
                    .map(|f| FileEntry {
                        name: f.0,
                        modified_time: f.1,
                        ..Default::default()
                    })
                    .collect(),
                overwrite_detection,
            );
            job.total_size = total_size;
            job.conn_id = conn_id;
            write_jobs.push(job);
        }
        ipc::FS::CancelWrite { id } => {
            if let Some(job) = fs::get_job(id, write_jobs) {
                job.remove_download_file();
                tx_log.map(|tx: &UnboundedSender<String>| {
                    tx.send(serialize_transfer_job(job, false, true, ""))
                });
                fs::remove_job(id, write_jobs);
            }
        }
        ipc::FS::WriteDone { id, file_num } => {
            if let Some(job) = fs::get_job(id, write_jobs) {
                job.modify_time();
                send_raw(fs::new_done(id, file_num), tx);
                tx_log.map(|tx| tx.send(serialize_transfer_job(job, true, false, "")));
                fs::remove_job(id, write_jobs);
            }
        }
        ipc::FS::WriteError { id, file_num, err } => {
            if let Some(job) = fs::get_job(id, write_jobs) {
                tx_log.map(|tx| tx.send(serialize_transfer_job(job, false, false, &err)));
                send_raw(fs::new_error(job.id(), err, file_num), tx);
                fs::remove_job(job.id(), write_jobs);
            }
        }
        ipc::FS::WriteBlock {
            id,
            file_num,
            data,
            compressed,
        } => {
            if let Some(job) = fs::get_job(id, write_jobs) {
                if let Err(err) = job
                    .write(FileTransferBlock {
                        id,
                        file_num,
                        data,
                        compressed,
                        ..Default::default()
                    })
                    .await
                {
                    send_raw(fs::new_error(id, err, file_num), &tx);
                }
            }
        }
        ipc::FS::CheckDigest {
            id,
            file_num,
            file_size,
            last_modified,
            is_upload,
        } => {
            if let Some(job) = fs::get_job(id, write_jobs) {
                let mut req = FileTransferSendConfirmRequest {
                    id,
                    file_num,
                    union: Some(file_transfer_send_confirm_request::Union::OffsetBlk(0)),
                    ..Default::default()
                };
                let digest = FileTransferDigest {
                    id,
                    file_num,
                    last_modified,
                    file_size,
                    ..Default::default()
                };
                if let Some(file) = job.files().get(file_num as usize) {
                    let path = get_string(&job.join(&file.name));
                    match is_write_need_confirmation(&path, &digest) {
                        Ok(digest_result) => {
                            match digest_result {
                                DigestCheckResult::IsSame => {
                                    req.set_skip(true);
                                    let msg_out = new_send_confirm(req);
                                    send_raw(msg_out, &tx);
                                }
                                DigestCheckResult::NeedConfirm(mut digest) => {
                                    // upload to server, but server has the same file, request
                                    digest.is_upload = is_upload;
                                    let mut msg_out = Message::new();
                                    let mut fr = FileResponse::new();
                                    fr.set_digest(digest);
                                    msg_out.set_file_response(fr);
                                    send_raw(msg_out, &tx);
                                }
                                DigestCheckResult::NoSuchFile => {
                                    let msg_out = new_send_confirm(req);
                                    send_raw(msg_out, &tx);
                                }
                            }
                        }
                        Err(err) => {
                            send_raw(fs::new_error(id, err, file_num), &tx);
                        }
                    }
                }
            }
        }
        _ => {}
    }
}

#[cfg(not(any(target_os = "ios")))]
async fn read_dir(dir: &str, include_hidden: bool, tx: &UnboundedSender<Data>) {
    let path = {
        if dir.is_empty() {
            Config::get_home()
        } else {
            fs::get_path(dir)
        }
    };
    if let Ok(Ok(fd)) = spawn_blocking(move || fs::read_dir(&path, include_hidden)).await {
        let mut msg_out = Message::new();
        let mut file_response = FileResponse::new();
        file_response.set_dir(fd);
        msg_out.set_file_response(file_response);
        send_raw(msg_out, tx);
    }
}

#[cfg(not(any(target_os = "ios")))]
async fn handle_result<F: std::fmt::Display, S: std::fmt::Display>(
    res: std::result::Result<std::result::Result<(), F>, S>,
    id: i32,
    file_num: i32,
    tx: &UnboundedSender<Data>,
) {
    match res {
        Err(err) => {
            send_raw(fs::new_error(id, err, file_num), tx);
        }
        Ok(Err(err)) => {
            send_raw(fs::new_error(id, err, file_num), tx);
        }
        Ok(Ok(())) => {
            send_raw(fs::new_done(id, file_num), tx);
        }
    }
}

#[cfg(not(any(target_os = "ios")))]
async fn remove_file(path: String, id: i32, file_num: i32, tx: &UnboundedSender<Data>) {
    handle_result(
        spawn_blocking(move || fs::remove_file(&path)).await,
        id,
        file_num,
        tx,
    )
    .await;
}

#[cfg(not(any(target_os = "ios")))]
async fn create_dir(path: String, id: i32, tx: &UnboundedSender<Data>) {
    handle_result(
        spawn_blocking(move || fs::create_dir(&path)).await,
        id,
        0,
        tx,
    )
    .await;
}

#[cfg(not(any(target_os = "ios")))]
async fn remove_dir(path: String, id: i32, recursive: bool, tx: &UnboundedSender<Data>) {
    let path = fs::get_path(&path);
    handle_result(
        spawn_blocking(move || {
            if recursive {
                fs::remove_all_empty_dir(&path)
            } else {
                std::fs::remove_dir(&path).map_err(|err| err.into())
            }
        })
        .await,
        id,
        0,
        tx,
    )
    .await;
}

#[cfg(not(any(target_os = "ios")))]
fn send_raw(msg: Message, tx: &UnboundedSender<Data>) {
    match msg.write_to_bytes() {
        Ok(bytes) => {
            allow_err!(tx.send(Data::RawMessage(bytes)));
        }
        err => allow_err!(err),
    }
}

#[cfg(windows)]
fn cm_inner_send(id: i32, data: Data) {
    let lock = CLIENTS.read().unwrap();
    if id != 0 {
        if let Some(s) = lock.get(&id) {
            allow_err!(s.tx.send(data));
        }
    } else {
        for s in lock.values() {
            allow_err!(s.tx.send(data.clone()));
        }
    }
}

pub fn can_elevate() -> bool {
    #[cfg(windows)]
    return !crate::platform::is_installed();
    #[cfg(not(windows))]
    return false;
}

pub fn elevate_portable(_id: i32) {
    #[cfg(windows)]
    {
        let lock = CLIENTS.read().unwrap();
        if let Some(s) = lock.get(&_id) {
            allow_err!(s.tx.send(ipc::Data::DataPortableService(
                ipc::DataPortableService::RequestStart
            )));
        }
    }
}

#[cfg(any(target_os = "android", target_os = "ios", feature = "flutter"))]
#[inline]
pub fn handle_incoming_voice_call(id: i32, accept: bool) {
    if let Some(client) = CLIENTS.read().unwrap().get(&id) {
        // Not handled in iOS yet.
        #[cfg(not(any(target_os = "ios")))]
        allow_err!(client.tx.send(Data::VoiceCallResponse(accept)));
    };
}

#[cfg(any(target_os = "android", target_os = "ios", feature = "flutter"))]
#[inline]
pub fn close_voice_call(id: i32) {
    if let Some(client) = CLIENTS.read().unwrap().get(&id) {
        // Not handled in iOS yet.
        #[cfg(not(any(target_os = "ios")))]
        allow_err!(client.tx.send(Data::CloseVoiceCall("".to_owned())));
    };
}<|MERGE_RESOLUTION|>--- conflicted
+++ resolved
@@ -575,14 +575,6 @@
         }
     });
 
-<<<<<<< HEAD
-    log::debug!(
-        "start_ipc enable context_send: {}",
-        Config::get_option("enable-file-transfer").is_empty()
-    );
-
-    #[cfg(any(target_os = "windows", target_os = "linux", target_os = "macos"))]
-=======
     #[cfg(any(
         target_os = "windows",
         all(
@@ -590,7 +582,6 @@
             feature = "unix-file-copy-paste"
         ),
     ))]
->>>>>>> fdc4d6dd
     ContextSend::enable(Config::get_option("enable-file-transfer").is_empty());
 
     match ipc::new_listener("_cm").await {
