use serde_json::{json, value::Value};
use std::ops::Deref;

mod cn;
mod cs;
mod da;
mod de;
mod en;
mod eo;
mod es;
mod fr;
mod hu;
mod id;
mod it;
mod ja;
mod ko;
mod pl;
mod ptbr;
mod ro;
mod ru;
mod sk;
mod tr;
mod tw;
mod vn;
mod kz;
mod ua;
mod fa;
mod ca;
mod gr;
mod sv;
mod sq;
mod sr;
mod th;
mod sl;

lazy_static::lazy_static! {
    pub static ref LANGS: Value =
        json!(vec![
            ("en", "English"),
            ("it", "Italiano"),
            ("fr", "Français"),
            ("de", "Deutsch"),
            ("cn", "简体中文"),
            ("tw", "繁體中文"),
            ("pt", "Português"),
            ("es", "Español"),
            ("hu", "Magyar"),
            ("ru", "Русский"),
            ("sk", "Slovenčina"),
            ("id", "Indonesia"),
            ("cs", "Čeština"),
            ("da", "Dansk"),
            ("eo", "Esperanto"),
            ("tr", "Türkçe"),
            ("vn", "Tiếng Việt"),
            ("pl", "Polski"),
            ("ja", "日本語"),
            ("ko", "한국어"),
            ("kz", "Қазақ"),
            ("ua", "Українська"),
            ("fa", "فارسی"),
            ("ca", "Català"),
            ("gr", "Ελληνικά"),
            ("sv", "Svenska"),
<<<<<<< HEAD
            ("ro", "Română"),
=======
            ("sq", "Shqip"),
            ("sr", "Srpski"),
            ("th", "ภาษาไทย"),
            ("sl", "Slovenščina"),
>>>>>>> 154b0e1d
        ]);
}

#[cfg(not(any(target_os = "android", target_os = "ios")))]
pub fn translate(name: String) -> String {
    let locale = sys_locale::get_locale().unwrap_or_default().to_lowercase();
    translate_locale(name, &locale)
}

pub fn translate_locale(name: String, locale: &str) -> String {
    let mut lang = hbb_common::config::LocalConfig::get_option("lang").to_lowercase();
    if lang.is_empty() {
        // zh_CN on Linux, zh-Hans-CN on mac, zh_CN_#Hans on Android
        if locale.starts_with("zh") {
            lang = (if locale.contains("TW") { "tw" } else { "cn" }).to_owned();
        }
    }
    if lang.is_empty() {
        lang = locale
            .split("-")
            .next()
            .map(|x| x.split("_").next().unwrap_or_default())
            .unwrap_or_default()
            .to_owned();
    }
    let lang = lang.to_lowercase();
    let m = match lang.as_str() {
        "fr" => fr::T.deref(),
        "cn" => cn::T.deref(),
        "it" => it::T.deref(),
        "tw" => tw::T.deref(),
        "de" => de::T.deref(),
        "es" => es::T.deref(),
        "hu" => hu::T.deref(),
        "ru" => ru::T.deref(),
        "eo" => eo::T.deref(),
        "id" => id::T.deref(),
        "ptbr" => ptbr::T.deref(),
        "br" => ptbr::T.deref(),
        "pt" => ptbr::T.deref(),
        "tr" => tr::T.deref(),
        "cs" => cs::T.deref(),
        "da" => da::T.deref(),
        "sk" => sk::T.deref(),
        "vn" => vn::T.deref(),
        "pl" => pl::T.deref(),
        "ja" => ja::T.deref(),
        "ko" => ko::T.deref(),
        "kz" => kz::T.deref(),
        "ua" => ua::T.deref(),
        "fa" => fa::T.deref(),
        "ca" => ca::T.deref(),
        "gr" => gr::T.deref(),
        "sv" => sv::T.deref(),
<<<<<<< HEAD
        "ro" => ro::T.deref(),
=======
        "sq" => sq::T.deref(),
        "sr" => sr::T.deref(),
        "th" => th::T.deref(),
        "sl" => sl::T.deref(),
>>>>>>> 154b0e1d
        _ => en::T.deref(),
    };
    if let Some(v) = m.get(&name as &str) {
        if v.is_empty() {
            if lang != "en" {
                if let Some(v) = en::T.get(&name as &str) {
                    return v.to_string();
                }
            }
        } else {
            return v.to_string();
        }
    }
    name
}<|MERGE_RESOLUTION|>--- conflicted
+++ resolved
@@ -62,14 +62,11 @@
             ("ca", "Català"),
             ("gr", "Ελληνικά"),
             ("sv", "Svenska"),
-<<<<<<< HEAD
-            ("ro", "Română"),
-=======
             ("sq", "Shqip"),
             ("sr", "Srpski"),
             ("th", "ภาษาไทย"),
             ("sl", "Slovenščina"),
->>>>>>> 154b0e1d
+            ("ro", "Română"),
         ]);
 }
 
@@ -124,14 +121,11 @@
         "ca" => ca::T.deref(),
         "gr" => gr::T.deref(),
         "sv" => sv::T.deref(),
-<<<<<<< HEAD
-        "ro" => ro::T.deref(),
-=======
         "sq" => sq::T.deref(),
         "sr" => sr::T.deref(),
         "th" => th::T.deref(),
         "sl" => sl::T.deref(),
->>>>>>> 154b0e1d
+        "ro" => ro::T.deref(),
         _ => en::T.deref(),
     };
     if let Some(v) = m.get(&name as &str) {
