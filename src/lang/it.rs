--- conflicted
+++ resolved
@@ -477,10 +477,7 @@
         ("Empty Username", "Nome Utente Vuoto"),
         ("Empty Password", "Password Vuota"),
         ("Me", "Io"),
-<<<<<<< HEAD
+        ("identical_file_tip", "Questo file è identico a quello del peer."),
         ("Show monitors in menu bar", "Mostra schermi nella barra di menù"),
-=======
-        ("identical_file_tip", "")
->>>>>>> 3af77af9
     ].iter().cloned().collect();
 }