lazy_static::lazy_static! {
pub static ref T: std::collections::HashMap<&'static str, &'static str> =
    [
        ("Status", "Stato"),
        ("Your Desktop", "Il tuo desktop"),
        ("desk_tip", "Puoi accedere al tuo desktop usando l'ID e la password riportati qui."),
        ("Password", "Password"),
        ("Ready", "Pronto"),
        ("Established", "Stabilito"),
        ("connecting_status", "Connessione alla rete RustDesk in corso..."),
        ("Enable Service", "Abilita servizio"),
        ("Start Service", "Avvia servizio"),
        ("Service is running", "Il servizio è in esecuzione"),
        ("Service is not running", "Il servizio non è in esecuzione"),
        ("not_ready_status", "Non pronto. Verifica la tua connessione"),
        ("Control Remote Desktop", "Controlla una scrivania remota"),
        ("Transfer File", "Trasferisci file"),
        ("Connect", "Connetti"),
        ("Recent Sessions", "Sessioni recenti"),
        ("Address Book", "Rubrica"),
        ("Confirmation", "Conferma"),
        ("TCP Tunneling", "Tunnel TCP"),
        ("Remove", "Rimuovi"),
        ("Refresh random password", "Nuova password casuale"),
        ("Set your own password", "Imposta la tua password"),
        ("Enable Keyboard/Mouse", "Abilita tastiera/mouse"),
        ("Enable Clipboard", "Abilita appunti"),
        ("Enable File Transfer", "Abilita trasferimento file"),
        ("Enable TCP Tunneling", "Abilita tunnel TCP"),
        ("IP Whitelisting", "IP autorizzati"),
        ("ID/Relay Server", "Server ID/Relay"),
        ("Stop service", "Arresta servizio"),
        ("Change ID", "Cambia ID"),
        ("Website", "Sito web"),
        ("About", "Informazioni"),
        ("Mute", "Silenzia"),
        ("Audio Input", "Input audio"),
        ("Enhancements", "Miglioramenti"),
        ("Hardware Codec", "Codifica Hardware"),
        ("Adaptive Bitrate", "Bitrate Adattivo"),
        ("ID Server", "ID server"),
        ("Relay Server", "Server relay"),
        ("API Server", "Server API"),
        ("invalid_http", "deve iniziare con http:// o https://"),
        ("Invalid IP", "Indirizzo IP non valido"),
        ("id_change_tip", "Puoi usare solo i caratteri a-z, A-Z, 0-9 e _ (underscore). Il primo carattere deve essere a-z o A-Z. La lunghezza deve essere fra 6 e 16 caratteri."),
        ("Invalid format", "Formato non valido"),
        ("server_not_support", "Non ancora supportato dal server"),
        ("Not available", "Non disponibile"),
        ("Too frequent", "Troppo frequente"),
        ("Cancel", "Annulla"),
        ("Skip", "Ignora"),
        ("Close", "Chiudi"),
        ("Retry", "Riprova"),
        ("OK", "OK"),
        ("Password Required", "Password Richiesta"),
        ("Please enter your password", "Inserisci la tua password"),
        ("Remember password", "Ricorda password"),
        ("Wrong Password", "Password Errata"),
        ("Do you want to enter again?", "Vuoi riprovare?"),
        ("Connection Error", "Errore di connessione"),
        ("Error", "Errore"),
        ("Reset by the peer", "Reimpostata dal peer"),
        ("Connecting...", "Connessione..."),
        ("Connection in progress. Please wait.", "Connessione in corso. Attendi."),
        ("Please try 1 minute later", "Per favore riprova fra 1 minuto"),
        ("Login Error", "Errore Login"),
        ("Successful", "Successo"),
        ("Connected, waiting for image...", "Connesso, in attesa dell'immagine..."),
        ("Name", "Nome"),
        ("Type", "Tipo"),
        ("Modified", "Modificato"),
        ("Size", "Dimensione"),
        ("Show Hidden Files", "Mostra file nascosti"),
        ("Receive", "Ricevi"),
        ("Send", "Invia"),
        ("Refresh File", "Aggiorna file"),
        ("Local", "Locale"),
        ("Remote", "Remote"),
        ("Remote Computer", "Computer remoto"),
        ("Local Computer", "Computer locale"),
        ("Confirm Delete", "Conferma cancellazione"),
        ("Delete", "Eliminare"),
        ("Properties", "Proprietà"),
        ("Multi Select", "Selezione multipla"),
        ("Empty Directory", "Directory vuota"),
        ("Not an empty directory", "Non una directory vuota"),
        ("Are you sure you want to delete this file?", "Vuoi davvero eliminare questo file?"),
        ("Are you sure you want to delete this empty directory?", "Sei sicuro di voler eliminare questa directory vuota?"),
        ("Are you sure you want to delete the file of this directory?", "Sei sicuro di voler eliminare il file di questa directory?"),
        ("Do this for all conflicts", "Ricorca questa scelta per tutti i conflitti"),
        ("This is irreversible!", "Questo è irreversibile!"),
        ("Deleting", "Cancellazione di"),
        ("files", "file"),
        ("Waiting", "In attesa"),
        ("Finished", "Terminato"),
        ("Speed", "Velocità"),
        ("Custom Image Quality", "Qualità immagine personalizzata"),
        ("Privacy mode", "Modalità privacy"),
        ("Block user input", "Blocca l'input dell'utente"),
        ("Unblock user input", "Sbloccare l'input dell'utente"),
        ("Adjust Window", "Adatta la finestra"),
        ("Original", "Originale"),
<<<<<<< HEAD
        ("Shrink", "Restringi"),
        ("Stretch", "Allarga"),
        ("Scrollbar", "Barra di scorrimento"),
        ("ScrollAuto", "Scorri automaticamente"),
=======
        ("Shrink", "Scala"),
        ("Stretch", "Adatta"),
>>>>>>> 3b3d34fa
        ("Good image quality", "Buona qualità immagine"),
        ("Balanced", "Bilanciato"),
        ("Optimize reaction time", "Ottimizza il tempo di reazione"),
        ("Custom", "Personalizzato"),
        ("Show remote cursor", "Mostra il cursore remoto"),
        ("Show quality monitor", ""),
        ("Disable clipboard", "Disabilita appunti"),
        ("Lock after session end", "Blocca al termine della sessione"),
        ("Insert", "Inserisci"),
        ("Insert Lock", "Blocco inserimento"),
        ("Refresh", "Aggiorna"),
        ("ID does not exist", "L'ID non esiste"),
        ("Failed to connect to rendezvous server", "Errore di connessione al server rendezvous"),
        ("Please try later", "Riprova più tardi"),
        ("Remote desktop is offline", "Il desktop remoto è offline"),
        ("Key mismatch", "La chiave non corrisponde"),
        ("Timeout", "Timeout"),
        ("Failed to connect to relay server", "Errore di connessione al server relay"),
        ("Failed to connect via rendezvous server", "Errore di connessione tramite il server rendezvous"),
        ("Failed to connect via relay server", "Errore di connessione tramite il server relay"),
        ("Failed to make direct connection to remote desktop", "Impossibile connettersi direttamente al desktop remoto"),
        ("Set Password", "Imposta password"),
        ("OS Password", "Password del sistema operativo"),
        ("install_tip", "A causa del Controllo Account Utente, RustDesk potrebbe non funzionare correttamente come desktop remoto. Per evitare questo problema, fai click sul tasto qui sotto per installare RustDesk a livello di sistema."),
        ("Click to upgrade", "Fai click per aggiornare"),
        ("Click to download", "Cliquez per scaricare"),
        ("Click to update", "Fare clic per aggiornare"),
        ("Configure", "Configura"),
        ("config_acc", "Per controllare il tuo desktop dall'esterno, devi fornire a RustDesk il permesso \"Accessibilità\"."),
        ("config_screen", "Per controllare il tuo desktop dall'esterno, devi fornire a RustDesk il permesso \"Registrazione schermo\"."),
        ("Installing ...", "Installazione ..."),
        ("Install", "Installa"),
        ("Installation", "Installazione"),
        ("Installation Path", "Percorso di installazione"),
        ("Create start menu shortcuts", "Crea i collegamenti nel menu di avvio"),
        ("Create desktop icon", "Crea un'icona sul desktop"),
        ("agreement_tip", "Avviando l'installazione, accetti i termini del contratto di licenza."),
        ("Accept and Install", "Accetta e installa"),
        ("End-user license agreement", "Contratto di licenza con l'utente finale"),
        ("Generating ...", "Generazione ..."),
        ("Your installation is lower version.", "La tua installazione non è aggiornata."),
        ("not_close_tcp_tip", "Non chiudere questa finestra mentre stai usando il tunnel"),
        ("Listening ...", "In ascolto ..."),
        ("Remote Host", "Host remoto"),
        ("Remote Port", "Porta remota"),
        ("Action", "Azione"),
        ("Add", "Aggiungi"),
        ("Local Port", "Porta locale"),
        ("setup_server_tip", "Per una connessione più veloce, configura un tuo server"),
        ("Too short, at least 6 characters.", "Troppo breve, almeno 6 caratteri"),
        ("The confirmation is not identical.", "La conferma non corrisponde"),
        ("Permissions", "Permessi"),
        ("Accept", "Accetta"),
        ("Dismiss", "Rifiuta"),
        ("Disconnect", "Disconnetti"),
        ("Allow using keyboard and mouse", "Consenti l'uso di tastiera e mouse"),
        ("Allow using clipboard", "Consenti l'uso degli appunti"),
        ("Allow hearing sound", "Consenti la riproduzione dell'audio"),
        ("Allow file copy and paste", "Consenti copia e incolla di file"),
        ("Connected", "Connesso"),
        ("Direct and encrypted connection", "Connessione diretta e cifrata"),
        ("Relayed and encrypted connection", "Connessione tramite relay e cifrata"),
        ("Direct and unencrypted connection", "Connessione diretta e non cifrata"),
        ("Relayed and unencrypted connection", "Connessione tramite relay e non cifrata"),
        ("Enter Remote ID", "Inserisci l'ID remoto"),
        ("Enter your password", "Inserisci la tua password"),
        ("Logging in...", "Autenticazione..."),
        ("Enable RDP session sharing", "Abilita la condivisione della sessione RDP"),
        ("Auto Login", "Login automatico"),
        ("Enable Direct IP Access", "Abilita l'accesso diretto tramite IP"),
        ("Rename", "Rinomina"),
        ("Space", "Spazio"),
        ("Create Desktop Shortcut", "Crea collegamento sul desktop"),
        ("Change Path", "Cambia percorso"),
        ("Create Folder", "Crea cartella"),
        ("Please enter the folder name", "Inserisci il nome della cartella"),
        ("Fix it", "Risolvi"),
        ("Warning", "Avviso"),
        ("Login screen using Wayland is not supported", "La schermata di login non è supportata utilizzando Wayland"),
        ("Reboot required", "Riavvio necessario"),
        ("Unsupported display server ", "Display server non supportato"),
        ("x11 expected", "x11 necessario"),
        ("Port", "Porta"),
        ("Settings", "Impostazioni"),
        ("Username", " Nome utente"),
        ("Invalid port", "Porta non valida"),
        ("Closed manually by the peer", "Chiuso manualmente dal peer"),
        ("Enable remote configuration modification", "Abilita la modifica remota della configurazione"),
        ("Run without install", "Avvia senza installare"),
        ("Always connected via relay", "Connesso sempre tramite relay"),
        ("Always connect via relay", "Connetti sempre tramite relay"),
        ("whitelist_tip", "Solo gli indirizzi IP autorizzati possono connettersi a questo desktop"),
        ("Login", "Accedi"),
        ("Logout", "Esci"),
        ("Tags", "Tag"),
        ("Search ID", "Cerca ID"),
        ("Current Wayland display server is not supported", "Questo display server Wayland non è supportato"),
        ("whitelist_sep", "Separati da virgola, punto e virgola, spazio o a capo"),
        ("Add ID", "Aggiungi ID"),
        ("Add Tag", "Aggiungi tag"),
        ("Unselect all tags", "Deseleziona tutti i tag"),
        ("Network error", "Errore di rete"),
        ("Username missed", "Nome utente dimenticato"),
        ("Password missed", "Password dimenticata"),
        ("Wrong credentials", "Credenziali errate"),
        ("Edit Tag", "Modifica tag"),
        ("Unremember Password", "Dimentica password"),
        ("Favorites", "Preferiti"),
        ("Add to Favorites", "Aggiungi ai preferiti"),
        ("Remove from Favorites", "Rimuovi dai preferiti"),
        ("Empty", "Vuoto"),
        ("Invalid folder name", "Nome della cartella non valido"),
        ("Socks5 Proxy", "Proxy Socks5"),
        ("Hostname", "Nome host"),
        ("Discovered", "Rilevati"),
        ("install_daemon_tip", "Per avviarsi all'accensione, è necessario installare il servizio di sistema."),
        ("Remote ID", "ID remoto"),
        ("Paste", "Incolla"),
        ("Paste here?", "Incolla qui?"),
        ("Are you sure to close the connection?", "Sei sicuro di voler chiudere la connessione?"),
        ("Download new version", "Scarica nuova versione"),
        ("Touch mode", "Modalità tocco"),
        ("Mouse mode", "Modalità mouse"),
        ("One-Finger Tap", "Tocca con un dito"),
        ("Left Mouse", "Mouse sinistro"),
        ("One-Long Tap", "Tocco lungo con un dito"),
        ("Two-Finger Tap", "Tocca con due dita"),
        ("Right Mouse", "Mouse destro"),
        ("One-Finger Move", "Movimento con un dito"),
        ("Double Tap & Move", "Tocca due volte e sposta"),
        ("Mouse Drag", "Trascina il mouse"),
        ("Three-Finger vertically", "Tre dita in verticale"),
        ("Mouse Wheel", "Rotellina del mouse"),
        ("Two-Finger Move", "Movimento con due dita"),
        ("Canvas Move", "Sposta tela"),
        ("Pinch to Zoom", "Pizzica per zoomare"),
        ("Canvas Zoom", "Zoom canvas"),
        ("Reset canvas", "Ripristina canvas"),
        ("No permission of file transfer", "Nessun permesso di trasferimento di file"),
        ("Note", "Nota"),
        ("Connection", "Connessione"),
        ("Share Screen", "Condividi schermo"),
        ("CLOSE", "CHIUDERE"),
        ("OPEN", "APRIRE"),
        ("Chat", "Chat"),
        ("Total", "Totale"),
        ("items", "Oggetti"),
        ("Selected", "Selezionato"),
        ("Screen Capture", "Cattura schermo"),
        ("Input Control", "Controllo di input"),
        ("Audio Capture", "Acquisizione audio"),
        ("File Connection", "Connessione file"),
        ("Screen Connection", "Connessione schermo"),
        ("Do you accept?", "Accetti?"),
        ("Open System Setting", "Apri impostazioni di sistema"),
        ("How to get Android input permission?", "Come ottenere l'autorizzazione di input su Android?"),
        ("android_input_permission_tip1", "Affinché un dispositivo remoto possa controllare il tuo dispositivo Android tramite mouse o tocco, devi consentire a RustDesk di utilizzare il servizio \"Accessibilità\"."),
        ("android_input_permission_tip2", "Vai alla pagina delle impostazioni di sistema che si aprirà di seguito, trova e accedi a [Servizi installati], attiva il servizio [RustDesk Input]."),
        ("android_new_connection_tip", "È stata ricevuta una nuova richiesta di controllo per il dispositivo corrente."),
        ("android_service_will_start_tip", "L'attivazione di Cattura schermo avvierà automaticamente il servizio, consentendo ad altri dispositivi di richiedere una connessione da questo dispositivo."),
        ("android_stop_service_tip", "La chiusura del servizio chiuderà automaticamente tutte le connessioni stabilite."),
        ("android_version_audio_tip", "L'attuale versione di Android non supporta l'acquisizione audio, esegui l'upgrade ad Android 10 o versioni successive."),
        ("android_start_service_tip", "Toccare [Avvia servizio] o APRI l'autorizzazione [Cattura schermo] per avviare il servizio di condivisione dello schermo."),
        ("Account", "Account"),
        ("Overwrite", "Sovrascrivi"),
        ("This file exists, skip or overwrite this file?", "Questo file esiste, saltare o sovrascrivere questo file?"),
        ("Quit", "Esci"),
        ("doc_mac_permission", "https://rustdesk.com/docs/en/manual/mac/#enable-permissions"),
        ("Help", "Aiuto"),
        ("Failed", "Fallito"),
        ("Succeeded", "Successo"),
        ("Someone turns on privacy mode, exit", "Qualcuno attiva la modalità privacy, esci"),
        ("Unsupported", "Non supportato"),
        ("Peer denied", "Peer negato"),
        ("Please install plugins", "Si prega di installare i plugin"),
        ("Peer exit", "Uscita tra pari"),
        ("Failed to turn off", "Impossibile spegnere"),
        ("Turned off", "Spegni"),
        ("In privacy mode", "In modalità privacy"),
        ("Out privacy mode", "Fuori modalità privacy"),
        ("Language", "Linguaggio"),
        ("Keep RustDesk background service", ""),
        ("Ignore Battery Optimizations", ""),
        ("android_open_battery_optimizations_tip", ""),
<<<<<<< HEAD
        ("Connection not allowed", ""),
        ("Use temporary password", ""),
        ("Use permanent password", ""),
        ("Use both passwords", ""),
        ("Set permanent password", ""),
        ("Set temporary password length", ""),
        ("Enable Remote Restart", ""),
        ("Allow remote restart", ""),
        ("Restart Remote Device", ""),
        ("Are you sure you want to restart", ""),
        ("Restarting Remote Device", ""),
        ("remote_restarting_tip", ""),
        ("Copied", ""),
=======
        ("Connection not allowed", "Connessione non consentita"),
        ("Use temporary password", "Usa password temporanea"),
        ("Use permanent password", "Usa password permanente"),
        ("Use both passwords", "Usa entrambe le password"),
        ("Set permanent password", "Imposta password permanente"),
        ("Set temporary password length", "Imposta lunghezza passwod temporanea"),
        ("Enable Remote Restart", "Abilita riavvio da remoto"),
        ("Allow remote restart", "Consenti riavvio da remoto"),
        ("Restart Remote Device", "Riavvia dispositivo remoto"),
        ("Are you sure you want to restart", "Sei sicuro di voler riavviare?"),
        ("Restarting Remote Device", "Il dispositivo remoto si sta riavviando"),
        ("remote_restarting_tip", "Riavviare il dispositivo remoto"),
>>>>>>> 3b3d34fa
    ].iter().cloned().collect();
}<|MERGE_RESOLUTION|>--- conflicted
+++ resolved
@@ -101,15 +101,10 @@
         ("Unblock user input", "Sbloccare l'input dell'utente"),
         ("Adjust Window", "Adatta la finestra"),
         ("Original", "Originale"),
-<<<<<<< HEAD
         ("Shrink", "Restringi"),
         ("Stretch", "Allarga"),
         ("Scrollbar", "Barra di scorrimento"),
         ("ScrollAuto", "Scorri automaticamente"),
-=======
-        ("Shrink", "Scala"),
-        ("Stretch", "Adatta"),
->>>>>>> 3b3d34fa
         ("Good image quality", "Buona qualità immagine"),
         ("Balanced", "Bilanciato"),
         ("Optimize reaction time", "Ottimizza il tempo di reazione"),
@@ -294,21 +289,6 @@
         ("Keep RustDesk background service", ""),
         ("Ignore Battery Optimizations", ""),
         ("android_open_battery_optimizations_tip", ""),
-<<<<<<< HEAD
-        ("Connection not allowed", ""),
-        ("Use temporary password", ""),
-        ("Use permanent password", ""),
-        ("Use both passwords", ""),
-        ("Set permanent password", ""),
-        ("Set temporary password length", ""),
-        ("Enable Remote Restart", ""),
-        ("Allow remote restart", ""),
-        ("Restart Remote Device", ""),
-        ("Are you sure you want to restart", ""),
-        ("Restarting Remote Device", ""),
-        ("remote_restarting_tip", ""),
-        ("Copied", ""),
-=======
         ("Connection not allowed", "Connessione non consentita"),
         ("Use temporary password", "Usa password temporanea"),
         ("Use permanent password", "Usa password permanente"),
@@ -321,6 +301,5 @@
         ("Are you sure you want to restart", "Sei sicuro di voler riavviare?"),
         ("Restarting Remote Device", "Il dispositivo remoto si sta riavviando"),
         ("remote_restarting_tip", "Riavviare il dispositivo remoto"),
->>>>>>> 3b3d34fa
     ].iter().cloned().collect();
 }