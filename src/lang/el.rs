lazy_static::lazy_static! {
pub static ref T: std::collections::HashMap<&'static str, &'static str> =
    [
        ("Status", "Κατάσταση"),
        ("Your Desktop", "Ο σταθμός εργασίας σας"),
        ("desk_tip", "Η πρόσβαση στον σταθμό εργασίας σας είναι δυνατή με αυτό το αναγνωριστικό και τον κωδικό πρόσβασης."),
        ("Password", "Κωδικός πρόσβασης"),
        ("Ready", "Έτοιμο"),
        ("Established", "Συνδέθηκε"),
        ("connecting_status", "Σύνδεση στο δίκτυο RustDesk..."),
        ("Enable Service", "Ενεργοποίηση υπηρεσίας"),
        ("Start Service", "Έναρξη υπηρεσίας"),
        ("Service is running", "Η υπηρεσία εκτελείται"),
        ("Service is not running", "Η υπηρεσία δεν εκτελείται"),
        ("not_ready_status", "Δεν είναι έτοιμο. Ελέγξτε τη σύνδεσή σας στο δίκτυο"),
        ("Control Remote Desktop", "Έλεγχος απομακρυσμένου σταθμού εργασίας"),
        ("Transfer File", "Μεταφορά αρχείου"),
        ("Connect", "Σύνδεση"),
        ("Recent Sessions", "Πρόσφατες συνεδρίες"),
        ("Address Book", "Βιβλίο διευθύνσεων"),
        ("Confirmation", "Επιβεβαίωση"),
        ("TCP Tunneling", "TCP Tunneling"),
        ("Remove", "Κατάργηση"),
        ("Refresh random password", "Νέος τυχαίος κωδικός πρόσβασης"),
        ("Set your own password", "Ορίστε τον δικό σας κωδικό πρόσβασης"),
        ("Enable Keyboard/Mouse", "Ενεργοποίηση πληκτρολογίου/ποντικιού"),
        ("Enable Clipboard", "Ενεργοποίηση προχείρου"),
        ("Enable File Transfer", "Ενεργοποίηση μεταφοράς αρχείων"),
        ("Enable TCP Tunneling", "Ενεργοποίηση TCP Tunneling"),
        ("IP Whitelisting", "Λίστα επιτρεπόμενων IP"),
        ("ID/Relay Server", "Διακομιστής ID/Αναμετάδοσης"),
        ("Import Server Config", "Εισαγωγή διαμόρφωσης διακομιστή"),
        ("Export Server Config", "Εξαγωγή διαμόρφωσης διακομιστή"),
        ("Import server configuration successfully", "Επιτυχής εισαγωγή διαμόρφωσης διακομιστή"),
        ("Export server configuration successfully", "Επιτυχής εξαγωγή διαμόρφωσης διακομιστή"),
        ("Invalid server configuration", "Μη έγκυρη διαμόρφωση διακομιστή"),
        ("Clipboard is empty", "Το πρόχειρο είναι κενό"),
        ("Stop service", "Διακοπή υπηρεσίας"),
        ("Change ID", "Αλλαγή αναγνωριστικού ID"),
        ("Your new ID", "Το νέο σας ID"),
        ("length %min% to %max%", "μέγεθος από %min% έως %max%"),
        ("starts with a letter", "ξεκινά με γράμμα"),
        ("allowed characters", "επιτρεπόμενοι χαρακτήρες"),
        ("id_change_tip", "Επιτρέπονται μόνο οι χαρακτήρες a-z, A-Z, 0-9 και _ (υπογράμμιση). Το πρώτο γράμμα πρέπει να είναι a-z, A-Z και το μήκος πρέπει να είναι μεταξύ 6 και 16 χαρακτήρων."),
        ("Website", "Ιστότοπος"),
        ("About", "Πληροφορίες"),
        ("Slogan_tip", "Φτιαγμένο με πάθος - σε έναν κόσμο που βυθίζεται στο χάος!"),
        ("Privacy Statement", "Πολιτική απορρήτου"),
        ("Mute", "Σίγαση"),
        ("Build Date", "Ημερομηνία δημιουργίας"),
        ("Version", "Έκδοση"),
        ("Home", "Αρχική"),
        ("Audio Input", "Είσοδος ήχου"),
        ("Enhancements", "Βελτιώσεις"),
        ("Hardware Codec", "Κωδικοποιητής υλικού"),
        ("Adaptive Bitrate", "Adaptive Bitrate"),
        ("ID Server", "Διακομιστής ID"),
        ("Relay Server", "Διακομιστής αναμετάδοσης"),
        ("API Server", "Διακομιστής API"),
        ("invalid_http", "Πρέπει να ξεκινά με http:// ή https://"),
        ("Invalid IP", "Μη έγκυρη διεύθυνση IP"),
        ("Invalid format", "Μη έγκυρη μορφή"),
        ("server_not_support", "Αυτή η δυνατότητα δεν υποστηρίζεται από τον διακομιστή"),
        ("Not available", "Μη διαθέσιμο"),
        ("Too frequent", "Πολύ συχνά"),
        ("Cancel", "Ακύρωση"),
        ("Skip", "Παράλειψη"),
        ("Close", "Κλείσιμο"),
        ("Retry", "Δοκίμασε ξανά"),
        ("OK", "ΟΚ"),
        ("Password Required", "Απαιτείται κωδικός πρόσβασης"),
        ("Please enter your password", "Παρακαλώ εισάγετε τον κωδικό πρόσβασης"),
        ("Remember password", "Απομνημόνευση κωδικού πρόσβασης"),
        ("Wrong Password", "Λάθος κωδικός πρόσβασης"),
        ("Do you want to enter again?", "Επανασύνδεση;"),
        ("Connection Error", "Σφάλμα σύνδεσης"),
        ("Error", "Σφάλμα"),
        ("Reset by the peer", "Η σύνδεση επαναφέρθηκε από τον απομακρυσμένο σταθμό"),
        ("Connecting...", "Σύνδεση..."),
        ("Connection in progress. Please wait.", "Σύνδεση σε εξέλιξη. Παρακαλώ περιμένετε."),
        ("Please try 1 minute later", "Παρακαλώ ξαναδοκιμάστε σε 1 λεπτό"),
        ("Login Error", "Σφάλμα εισόδου"),
        ("Successful", "Επιτυχής"),
        ("Connected, waiting for image...", "Συνδέθηκε, αναμονή για εικόνα..."),
        ("Name", "Όνομα"),
        ("Type", "Τύπος"),
        ("Modified", "Τροποποιήθηκε"),
        ("Size", "Μέγεθος"),
        ("Show Hidden Files", "Εμφάνιση κρυφών αρχείων"),
        ("Receive", "Λήψη"),
        ("Send", "Αποστολή"),
        ("Refresh File", "Ανανέωση αρχείου"),
        ("Local", "Τοπικό"),
        ("Remote", "Απομακρυσμένο"),
        ("Remote Computer", "Απομακρυσμένος υπολογιστής"),
        ("Local Computer", "Τοπικός υπολογιστής"),
        ("Confirm Delete", "Επιβεβαίωση διαγραφής"),
        ("Delete", "Διαγραφή"),
        ("Properties", "Ιδιότητες"),
        ("Multi Select", "Πολλαπλή επιλογή"),
        ("Select All", "Επιλογή όλων"),
        ("Unselect All", "Κατάργηση επιλογής όλων"),
        ("Empty Directory", "Κενός φάκελος"),
        ("Not an empty directory", "Ο φάκελος δεν είναι κενός"),
        ("Are you sure you want to delete this file?", "Είστε βέβαιοι ότι θέλετε να διαγράψετε αυτό το αρχείο;"),
        ("Are you sure you want to delete this empty directory?", "Είστε βέβαιοι ότι θέλετε να διαγράψετε αυτόν τον κενό φάκελο;"),
        ("Are you sure you want to delete the file of this directory?", "Είστε βέβαιοι ότι θέλετε να διαγράψετε το αρχείο αυτού του φακέλου;"),
        ("Do this for all conflicts", "Κάνε αυτό για όλες τις διενέξεις"),
        ("This is irreversible!", "Αυτό είναι μη αναστρέψιμο!"),
        ("Deleting", "Διαγραφή"),
        ("files", "αρχείων"),
        ("Waiting", "Αναμονή"),
        ("Finished", "Ολοκληρώθηκε"),
        ("Speed", "Ταχύτητα"),
        ("Custom Image Quality", "Προσαρμοσμένη ποιότητα εικόνας"),
        ("Privacy mode", "Λειτουργία απορρήτου"),
        ("Block user input", "Αποκλεισμός χειρισμού από τον χρήστη"),
        ("Unblock user input", "Κατάργηση αποκλεισμού χειρισμού από τον χρήστη"),
        ("Adjust Window", "Προσαρμογή παραθύρου"),
        ("Original", "Πρωτότυπο"),
        ("Shrink", "Συρρίκνωση"),
        ("Stretch", "Προσαρμογή"),
        ("Scrollbar", "Μπάρα κύλισης"),
        ("ScrollAuto", "Αυτόματη κύλιση"),
        ("Good image quality", "Καλή ποιότητα εικόνας"),
        ("Balanced", "Ισορροπημένη"),
        ("Optimize reaction time", "Βελτιστοποίηση απόκρισης"),
        ("Custom", "Προσαρμοσμένη ποιότητας εικόνας"),
        ("Show remote cursor", "Εμφάνιση απομακρυσμένου κέρσορα"),
        ("Show quality monitor", "Εμφάνιση παρακολούθησης ποιότητας σύνδεσης"),
        ("Disable clipboard", "Απενεργοποίηση προχείρου"),
        ("Lock after session end", "Κλείδωμα μετά το τέλος της συνεδρίας"),
        ("Insert", "Εισαγωγή"),
        ("Insert Lock", "Κλείδωμα απομακρυσμένου σταθμού"),
        ("Refresh", "Ανανέωση"),
        ("ID does not exist", "Το αναγνωριστικό ID δεν υπάρχει"),
        ("Failed to connect to rendezvous server", "Αποτυχία σύνδεσης με διακομιστή"),
        ("Please try later", "Παρακαλώ δοκιμάστε αργότερα"),
        ("Remote desktop is offline", "Ο απομακρυσμένος σταθμός εργασίας είναι εκτός σύνδεσης"),
        ("Key mismatch", "Μη έγκυρο κλειδί"),
        ("Timeout", "Τέλος χρόνου"),
        ("Failed to connect to relay server", "Αποτυχία σύνδεσης με τον διακομιστή αναμετάδοσης"),
        ("Failed to connect via rendezvous server", "Απέτυχε η σύνδεση μέσω διακομιστή"),
        ("Failed to connect via relay server", "Απέτυχε η σύνδεση μέσω διακομιστή αναμετάδοσης"),
        ("Failed to make direct connection to remote desktop", "Απέτυχε η απευθείας σύνδεση με τον απομακρυσμένο σταθμό εργασίας"),
        ("Set Password", "Ορίστε κωδικό πρόσβασης"),
        ("OS Password", "Κωδικός πρόσβασης λειτουργικού συστήματος"),
        ("install_tip", "Λόγω UAC, το RustDesk ενδέχεται να μην λειτουργεί σωστά σε ορισμένες περιπτώσεις. Για να αποφύγετε το UAC, κάντε κλικ στο κουμπί παρακάτω για να εγκαταστήσετε το RustDesk στο σύστημα"),
        ("Click to upgrade", "Πιέστε για αναβάθμιση"),
        ("Click to download", "Πιέστε για λήψη"),
        ("Click to update", "Πιέστε για ενημέρωση"),
        ("Configure", "Διαμόρφωση"),
        ("config_acc", "Για τον απομακρυσμένο έλεγχο του υπολογιστή σας, πρέπει να εκχωρήσετε δικαιώματα πρόσβασης στο RustDesk."),
        ("config_screen", "Για να αποκτήσετε απομακρυσμένη πρόσβαση στον υπολογιστή σας, πρέπει να εκχωρήσετε το δικαίωμα RustDesk \"Screen Capture\"."),
        ("Installing ...", "Γίνεται εγκατάσταση ..."),
        ("Install", "Εγκατάσταση"),
        ("Installation", "Η εγκατάσταση"),
        ("Installation Path", "Διαδρομή εγκατάστασης"),
        ("Create start menu shortcuts", "Δημιουργία συντομεύσεων μενού έναρξης"),
        ("Create desktop icon", "Δημιουργία εικονιδίου επιφάνειας εργασίας"),
        ("agreement_tip", "Με την εγκατάσταση αποδέχεστε την άδεια χρήσης"),
        ("Accept and Install", "Αποδοχή και εγκατάσταση"),
        ("End-user license agreement", "Σύμβαση άδειας χρήσης τελικού χρήστη"),
        ("Generating ...", "Δημιουργία ..."),
        ("Your installation is lower version.", "Η έκδοση της εγκατάστασής σας είναι παλαιότερη."),
        ("not_close_tcp_tip", "Μην κλείσετε αυτό το παράθυρο ενώ χρησιμοποιείτε το τούνελ."),
        ("Listening ...", "Αναμονή ..."),
        ("Remote Host", "Απομακρυσμένος υπολογιστής"),
        ("Remote Port", "Απομακρυσμένη θύρα"),
        ("Action", "Δράση"),
        ("Add", "Προσθήκη"),
        ("Local Port", "Τοπική θύρα"),
        ("Local Address", "Τοπική διεύθυνση"),
        ("Change Local Port", "Αλλαγή τοπικής θύρας"),
        ("setup_server_tip", "Για πιο γρήγορη σύνδεση, ρυθμίστε τον δικό σας διακομιστή σύνδεσης"),
        ("Too short, at least 6 characters.", "Πολύ μικρό, τουλάχιστον 6 χαρακτήρες."),
        ("The confirmation is not identical.", "Η επιβεβαίωση δεν είναι πανομοιότυπη."),
        ("Permissions", "Άδειες"),
        ("Accept", "Αποδοχή"),
        ("Dismiss", "Απόρριψη"),
        ("Disconnect", "Αποσύνδεση"),
        ("Allow using keyboard and mouse", "Να επιτρέπεται η χρήση πληκτρολογίου και ποντικιού"),
        ("Allow using clipboard", "Να επιτρέπεται η χρήση του προχείρου"),
        ("Allow hearing sound", "Να επιτρέπεται η αναπαραγωγή ήχου"),
        ("Allow file copy and paste", "Να επιτρέπεται η αντιγραφή και επικόλληση αρχείων"),
        ("Connected", "Συνδεδεμένο"),
        ("Direct and encrypted connection", "Άμεση και κρυπτογραφημένη σύνδεση"),
        ("Relayed and encrypted connection", "Κρυπτογραφημένη σύνδεση με αναμετάδοση"),
        ("Direct and unencrypted connection", "Άμεση και μη κρυπτογραφημένη σύνδεση"),
        ("Relayed and unencrypted connection", "Μη κρυπτογραφημένη σύνδεση με αναμετάδοση"),
        ("Enter Remote ID", "Εισαγωγή απομακρυσμένου ID"),
        ("Enter your password", "Εισάγετε τον κωδικό σας"),
        ("Logging in...", "Γίνεται σύνδεση..."),
        ("Enable RDP session sharing", "Ενεργοποίηση κοινής χρήσης RDP"),
        ("Auto Login", "Αυτόματη είσοδος"),
        ("Enable Direct IP Access", "Ενεργοποίηση άμεσης πρόσβασης IP"),
        ("Rename", "Μετονομασία"),
        ("Space", "Χώρος"),
        ("Create Desktop Shortcut", "Δημιουργία συντόμευσης στην επιφάνεια εργασίας"),
        ("Change Path", "Αλλαγή διαδρομής δίσκου"),
        ("Create Folder", "Δημιουργία φακέλου"),
        ("Please enter the folder name", "Παρακαλώ εισάγετε το όνομα του φακέλου"),
        ("Fix it", "Επιδιόρθωσε το"),
        ("Warning", "Προειδοποίηση"),
        ("Login screen using Wayland is not supported", "Η οθόνη εισόδου με χρήση του Wayland δεν υποστηρίζεται"),
        ("Reboot required", "Απαιτείται επανεκκίνηση"),
        ("Unsupported display server", "Μη υποστηριζόμενος διακομιστής εμφάνισης "),
        ("x11 expected", "απαιτείται X11"),
        ("Port", "Θύρα"),
        ("Settings", "Ρυθμίσεις"),
        ("Username", "Όνομα χρήστη"),
        ("Invalid port", "Μη έγκυρη θύρα"),
        ("Closed manually by the peer", "Έκλεισε από τον απομακρυσμένο σταθμό"),
        ("Enable remote configuration modification", "Ενεργοποίηση απομακρυσμένης τροποποίησης ρυθμίσεων"),
        ("Run without install", "Εκτέλεση χωρίς εγκατάσταση"),
        ("Connect via relay", "Πραγματοποίηση σύνδεση μέσω αναμεταδότη"),
        ("Always connect via relay", "Σύνδεση πάντα μέσω αναμεταδότη"),
        ("whitelist_tip", "Μόνο οι IP της λίστας επιτρεπόμενων έχουν πρόσβαση"),
        ("Login", "Σύνδεση"),
        ("Verify", "Επαλήθευση"),
        ("Remember me", "Να με θυμάσαι"),
        ("Trust this device", "Εμπιστεύομαι αυτή την συσκευή"),
        ("Verification code", "Κωδικός επαλήθευσης"),
        ("verification_tip", "Εντοπίστηκε νέα συσκευή και εστάλη ένας κωδικός επαλήθευσης στην καταχωρισμένη διεύθυνση email. Εισαγάγετε τον κωδικό επαλήθευσης για να συνδεθείτε ξανά."),
        ("Logout", "Αποσύνδεση"),
        ("Tags", "Ετικέτες"),
        ("Search ID", "Αναζήτηση ID"),
        ("whitelist_sep", "Διαχωρίζονται με κόμμα, ερωτηματικό, διάστημα ή νέα γραμμή"),
        ("Add ID", "Προσθήκη αναγνωριστικού ID"),
        ("Add Tag", "Προσθήκη ετικέτας"),
        ("Unselect all tags", "Κατάργηση επιλογής όλων των ετικετών"),
        ("Network error", "Σφάλμα δικτύου"),
        ("Username missed", "Δεν συμπληρώσατε το όνομα χρήστη"),
        ("Password missed", "Δεν συμπληρώσατε τον κωδικό πρόσβασης"),
        ("Wrong credentials", "Λάθος διαπιστευτήρια"),
        ("Edit Tag", "Επεξεργασία ετικέτας"),
        ("Unremember Password", "Διαγραφή απομνημονευμένου κωδικού"),
        ("Favorites", "Αγαπημένα"),
        ("Add to Favorites", "Προσθήκη στα αγαπημένα"),
        ("Remove from Favorites", "Κατάργηση από τα Αγαπημένα"),
        ("Empty", "Άδειο"),
        ("Invalid folder name", "Μη έγκυρο όνομα φακέλου"),
        ("Socks5 Proxy", "Διαμεσολαβητής Socks5"),
        ("Hostname", "Όνομα υπολογιστή"),
        ("Discovered", "Ανακαλύφθηκαν"),
        ("install_daemon_tip", "Για να ξεκινά με την εκκίνηση του υπολογιστή, πρέπει να εγκαταστήσετε την υπηρεσία συστήματος"),
        ("Remote ID", "Απομακρυσμένο ID"),
        ("Paste", "Επικόλληση"),
        ("Paste here?", "Επικόλληση εδώ;"),
        ("Are you sure to close the connection?", "Είστε βέβαιοι ότι θέλετε να κλείσετε αυτήν τη σύνδεση;"),
        ("Download new version", "Λήψη νέας έκδοσης"),
        ("Touch mode", "Λειτουργία αφής"),
        ("Mouse mode", "Λειτουργία ποντικιού"),
        ("One-Finger Tap", "Πάτημα με ένα δάχτυλο"),
        ("Left Mouse", "Αριστερό κλικ"),
        ("One-Long Tap", "Παρατεταμένο πάτημα με ένα δάχτυλο"),
        ("Two-Finger Tap", "Πάτημα με δύο δάχτυλα"),
        ("Right Mouse", "Δεξί κλικ"),
        ("One-Finger Move", "Κίνηση με ένα δάχτυλο"),
        ("Double Tap & Move", "Διπλό πάτημα και μετακίνηση"),
        ("Mouse Drag", "Σύρετε το ποντίκι"),
        ("Three-Finger vertically", "Τρία δάχτυλα, κάθετα"),
        ("Mouse Wheel", "Τροχός ποντικιού"),
        ("Two-Finger Move", "Κίνηση με δύο δάχτυλα"),
        ("Canvas Move", "Κίνηση καμβά"),
        ("Pinch to Zoom", "Τσίμπημα για ζουμ"),
        ("Canvas Zoom", "Ζουμ σε καμβά"),
        ("Reset canvas", "Επαναφορά καμβά"),
        ("No permission of file transfer", "Δεν υπάρχει άδεια για μεταφορά αρχείων"),
        ("Note", "Σημείωση"),
        ("Connection", "Σύνδεση"),
        ("Share Screen", "Κοινή χρήση οθόνης"),
        ("CLOSE", "Απενεργοποίηση"),
        ("OPEN", "Ενεργοποίηση"),
        ("Chat", "Κουβέντα"),
        ("Total", "Σύνολο"),
        ("items", "στοιχεία"),
        ("Selected", "Επιλεγμένο"),
        ("Screen Capture", "Αποτύπωση οθόνης"),
        ("Input Control", "Έλεγχος εισόδου"),
        ("Audio Capture", "Εγγραφή ήχου"),
        ("File Connection", "Σύνδεση αρχείου"),
        ("Screen Connection", "Σύνδεση οθόνης"),
        ("Do you accept?", "Δέχεσαι;"),
        ("Open System Setting", "Άνοιγμα ρυθμίσεων συστήματος"),
        ("How to get Android input permission?", "Πώς να αποκτήσω άδεια εισαγωγής Android;"),
        ("android_input_permission_tip1", "Για να μπορεί μία απομακρυσμένη συσκευή να ελέγχει τη συσκευή σας Android, πρέπει να επιτρέψετε στο RustDesk να χρησιμοποιεί την υπηρεσία \"Προσβασιμότητα\"."),
        ("android_input_permission_tip2", "Παρακαλώ μεταβείτε στην επόμενη σελίδα ρυθμίσεων συστήματος, βρείτε και πληκτρολογήστε [Εγκατεστημένες υπηρεσίες], ενεργοποιήστε την υπηρεσία [Είσοδος RustDesk]."),
        ("android_new_connection_tip", "θέλω να ελέγξω τη συσκευή σου."),
        ("android_service_will_start_tip", "Η ενεργοποίηση της κοινής χρήσης οθόνης θα ξεκινήσει αυτόματα την υπηρεσία, ώστε άλλες συσκευές να μπορούν να ελέγχουν αυτήν τη συσκευή Android."),
        ("android_stop_service_tip", "Η απενεργοποίηση της υπηρεσίας θα αποσυνδέσει αυτόματα όλες τις εγκατεστημένες συνδέσεις."),
        ("android_version_audio_tip", "Η έκδοση Android που διαθέτετε δεν υποστηρίζει εγγραφή ήχου, ενημερώστε το σε Android 10 ή νεότερη έκδοση, εάν είναι δυνατόν."),
        ("android_start_service_tip", "Πατήστε [Ενεργοποίηση υπηρεσίας] ή ενεργοποιήστε την άδεια [Πρόσβαση στην οθόνη] για να ξεκινήσετε την υπηρεσία κοινής χρήσης οθόνης."),
        ("Account", "Λογαριασμός"),
        ("Overwrite", "Αντικατάσταση"),
        ("This file exists, skip or overwrite this file?", "Αυτό το αρχείο υπάρχει, παράβλεψη ή αντικατάσταση αυτού του αρχείου;"),
        ("Quit", "Έξοδος"),
        ("doc_mac_permission", "https://rustdesk.com/docs/en/manual/mac/#enable-permissions"),
        ("Help", "Βοήθεια"),
        ("Failed", "Απέτυχε"),
        ("Succeeded", "Επιτυχής"),
        ("Someone turns on privacy mode, exit", "Κάποιος ενεργοποιεί τη λειτουργία απορρήτου, έξοδος"),
        ("Unsupported", "Δεν υποστηρίζεται"),
        ("Peer denied", "Ο απομακρυσμένος σταθμός απέρριψε τη σύνδεση"),
        ("Please install plugins", "Παρακαλώ εγκαταστήστε τα πρόσθετα"),
        ("Peer exit", "Ο απομακρυσμένος σταθμός έχει αποσυνδεθεί"),
        ("Failed to turn off", "Αποτυχία απενεργοποίησης"),
        ("Turned off", "Απενεργοποιημένο"),
        ("In privacy mode", "Σε λειτουργία απορρήτου"),
        ("Out privacy mode", "Εκτός λειτουργίας απορρήτου"),
        ("Language", "Γλώσσα"),
        ("Keep RustDesk background service", "Εκτέλεση του RustDesk στο παρασκήνιο"),
        ("Ignore Battery Optimizations", "Παράβλεψη βελτιστοποιήσεων μπαταρίας"),
        ("android_open_battery_optimizations_tip", "Θέλετε να ανοίξετε τις ρυθμίσεις βελτιστοποίησης μπαταρίας;"),
        ("Start on Boot", "Έναρξη κατά την εκκίνηση"),
        ("Start the screen sharing service on boot, requires special permissions", "Η έναρξη της υπηρεσίας κοινής χρήσης οθόνης κατά την εκκίνηση, απαιτεί ειδικά δικαιώματα"),
        ("Connection not allowed", "Η σύνδεση δεν επιτρέπεται"),
        ("Legacy mode", "Λειτουργία συμβατότητας"),
        ("Map mode", "Map mode"),
        ("Translate mode", "Λειτουργία μετάφρασης"),
        ("Use permanent password", "Χρήση μόνιμου κωδικού πρόσβασης"),
        ("Use both passwords", "Χρήση και των δύο κωδικών πρόσβασης"),
        ("Set permanent password", "Ορισμός μόνιμου κωδικού πρόσβασης"),
        ("Enable Remote Restart", "Ενεργοποίηση απομακρυσμένης επανεκκίνησης"),
        ("Allow remote restart", "Να επιτρέπεται η απομακρυσμένη επανεκκίνηση"),
        ("Restart Remote Device", "Επανεκκίνηση απομακρυσμένης συσκευής"),
        ("Are you sure you want to restart", "Είστε βέβαιοι ότι θέλετε να κάνετε επανεκκίνηση"),
        ("Restarting Remote Device", "Γίνεται επανεκκίνηση της απομακρυσμένης συσκευής"),
        ("remote_restarting_tip", "Η απομακρυσμένη συσκευή επανεκκινείται, κλείστε αυτό το μήνυμα και επανασυνδεθείτε χρησιμοποιώντας τον μόνιμο κωδικό πρόσβασης."),
        ("Copied", "Αντιγράφηκε"),
        ("Exit Fullscreen", "Έξοδος από πλήρη οθόνη"),
        ("Fullscreen", "Πλήρης οθόνη"),
        ("Mobile Actions", "Mobile Actions"),
        ("Select Monitor", "Επιλογή οθόνης"),
        ("Control Actions", "Ενέργειες ελέγχου"),
        ("Display Settings", "Ρυθμίσεις οθόνης"),
        ("Ratio", "Αναλογία"),
        ("Image Quality", "Ποιότητα εικόνας"),
        ("Scroll Style", "Στυλ κύλισης"),
        ("Show Menubar", "Εμφάνιση γραμμής μενού"),
        ("Hide Menubar", "Απόκρυψη γραμμής μενού"),
        ("Direct Connection", "Απευθείας σύνδεση"),
        ("Relay Connection", "Αναμεταδιδόμενη σύνδεση"),
        ("Secure Connection", "Ασφαλής σύνδεση"),
        ("Insecure Connection", "Μη ασφαλής σύνδεση"),
        ("Scale original", "Κλιμάκωση πρωτότυπου"),
        ("Scale adaptive", "Προσαρμοσμένη κλίμακα"),
        ("General", "Γενικά"),
        ("Security", "Ασφάλεια"),
        ("Theme", "Θέμα"),
        ("Dark Theme", "Σκούρο θέμα"),
        ("Light Theme", "Φωτεινό θέμα"),
        ("Dark", "Σκούρο"),
        ("Light", "Φωτεινό"),
        ("Follow System", "Από το σύστημα"),
        ("Enable hardware codec", "Ενεργοποίηση κωδικοποιητή υλικού"),
        ("Unlock Security Settings", "Ξεκλείδωμα ρυθμίσεων ασφαλείας"),
        ("Enable Audio", "Ενεργοποίηση ήχου"),
        ("Unlock Network Settings", "Ξεκλείδωμα ρυθμίσεων δικτύου"),
        ("Server", "Διακομιστής"),
        ("Direct IP Access", "Πρόσβαση με χρήση IP"),
        ("Proxy", "Διαμεσολαβητής"),
        ("Apply", "Εφαρμογή"),
        ("Disconnect all devices?", "Αποσύνδεση όλων των συσκευών;"),
        ("Clear", "Καθαρισμός"),
        ("Audio Input Device", "Συσκευή εισόδου ήχου"),
        ("Deny remote access", "Απόρριψη απομακρυσμένης πρόσβασης"),
        ("Use IP Whitelisting", "Χρήση λίστας επιτρεπόμενων IP"),
        ("Network", "Δίκτυο"),
        ("Enable RDP", "Ενεργοποίηση RDP"),
        ("Pin menubar", "Καρφίτσωμα γραμμής μενού"),
        ("Unpin menubar", "Ξεκαρφίτσωμα γραμμής μενού"),
        ("Recording", "Εγγραφή"),
        ("Directory", "Φάκελος εγγραφών"),
        ("Automatically record incoming sessions", "Αυτόματη εγγραφή εισερχόμενων συνεδριών"),
        ("Change", "Αλλαγή"),
        ("Start session recording", "Έναρξη εγγραφής συνεδρίας"),
        ("Stop session recording", "Διακοπή εγγραφής συνεδρίας"),
        ("Enable Recording Session", "Ενεργοποίηση εγγραφής συνεδρίας"),
        ("Allow recording session", "Να επιτρέπεται η εγγραφή συνεδρίας"),
        ("Enable LAN Discovery", "Ενεργοποίηση εντοπισμού LAN"),
        ("Deny LAN Discovery", "Απαγόρευση εντοπισμού LAN"),
        ("Write a message", "Γράψτε ένα μήνυμα"),
        ("Prompt", "Υπενθυμίζω"),
        ("Please wait for confirmation of UAC...", "Παρακαλώ περιμένετε για επιβεβαίωση του UAC..."),
        ("elevated_foreground_window_tip", "Το τρέχον παράθυρο της απομακρυσμένης επιφάνειας εργασίας απαιτεί υψηλότερα δικαιώματα για να λειτουργήσει, επομένως δεν μπορεί να χρησιμοποιήσει προσωρινά το ποντίκι και το πληκτρολόγιο. Μπορείτε να ζητήσετε από τον απομακρυσμένο χρήστη να ελαχιστοποιήσει το τρέχον παράθυρο ή να κάνετε κλικ στο κουμπί ανύψωσης στο παράθυρο διαχείρισης σύνδεσης. Για να αποφύγετε αυτό το πρόβλημα, συνιστάται η εγκατάσταση του λογισμικού στην απομακρυσμένη συσκευή."),
        ("Disconnected", "Αποσυνδέθηκε"),
        ("Other", "Άλλα"),
        ("Confirm before closing multiple tabs", "Επιβεβαίωση πριν κλείσετε πολλές καρτέλες"),
        ("Keyboard Settings", "Ρυθμίσεις πληκτρολογίου"),
        ("Full Access", "Πλήρης πρόσβαση"),
        ("Screen Share", "Κοινή χρήση οθόνης"),
        ("Wayland requires Ubuntu 21.04 or higher version.", "Το Wayland απαιτεί Ubuntu 21.04 ή νεότερη έκδοση."),
        ("Wayland requires higher version of linux distro. Please try X11 desktop or change your OS.", "Το Wayland απαιτεί υψηλότερη έκδοση του linux distro. Δοκιμάστε την επιφάνεια εργασίας X11 ή αλλάξτε το λειτουργικό σας σύστημα."),
        ("JumpLink", "Προβολή"),
        ("Please Select the screen to be shared(Operate on the peer side).", "Επιλέξτε την οθόνη που θέλετε να μοιραστείτε (Λειτουργία στην πλευρά του απομακρυσμένου σταθμού)."),
        ("Show RustDesk", "Εμφάνιση RustDesk"),
        ("This PC", "Αυτός ο υπολογιστής"),
        ("or", "ή"),
        ("Continue with", "Συνέχεια με"),
        ("Elevate", "Ανύψωση"),
        ("Zoom cursor", "Kέρσορας μεγέθυνσης"),
        ("Accept sessions via password", "Αποδοχή συνεδριών με κωδικό πρόσβασης"),
        ("Accept sessions via click", "Αποδοχή συνεδριών με κλικ"),
        ("Accept sessions via both", "Αποδοχή συνεδριών και με τα δύο"),
        ("Please wait for the remote side to accept your session request...", "Παρακαλώ περιμένετε μέχρι η απομακρυσμένη πλευρά να αποδεχτεί το αίτημα συνεδρίας σας..."),
        ("One-time Password", "Κωδικός μίας χρήσης"),
        ("Use one-time password", "Χρήση κωδικού πρόσβασης μίας χρήσης"),
        ("One-time password length", "Μήκος κωδικού πρόσβασης μίας χρήσης"),
        ("Request access to your device", "Αίτημα πρόσβασης στη συσκευή σας"),
        ("Hide connection management window", "Απόκρυψη παραθύρου διαχείρισης σύνδεσης"),
        ("hide_cm_tip", "Να επιτρέπεται η απόκρυψη, μόνο εάν αποδέχεστε συνδέσεις μέσω κωδικού πρόσβασης και χρησιμοποιείτε μόνιμο κωδικό πρόσβασης"),
        ("wayland_experiment_tip", "Η υποστήριξη Wayland βρίσκεται σε πειραματικό στάδιο, χρησιμοποιήστε το X11 εάν χρειάζεστε πρόσβαση χωρίς επίβλεψη."),
        ("Right click to select tabs", "Κάντε δεξί κλικ για να επιλέξετε καρτέλες"),
        ("Skipped", "Παράλειψη"),
        ("Add to Address Book", "Προσθήκη στο Βιβλίο Διευθύνσεων"),
        ("Group", "Ομάδα"),
        ("Search", "Αναζήτηση"),
        ("Closed manually by web console", "Κλειστό χειροκίνητα από την κονσόλα web"),
        ("Local keyboard type", "Τύπος τοπικού πληκτρολογίου"),
        ("Select local keyboard type", "Επιλογή τύπου τοπικού πληκτρολογίου"),
        ("software_render_tip", "Εάν έχετε κάρτα γραφικών Nvidia και το παράθυρο σύνδεσης κλείνει αμέσως μετά τη σύνδεση, η εγκατάσταση του προγράμματος οδήγησης nouveau και η επιλογή χρήσης της επιτάχυνσης γραφικών μέσω λογισμικού μπορεί να βοηθήσει. Απαιτείται επανεκκίνηση."),
        ("Always use software rendering", "Επιτάχυνση γραφικών μέσω λογισμικού"),
        ("config_input", "Για να ελέγξετε την απομακρυσμένη επιφάνεια εργασίας με πληκτρολόγιο, πρέπει να εκχωρήσετε δικαιώματα στο RustDesk"),
        ("config_microphone", "Ρύθμιση μικροφώνου"),
        ("request_elevation_tip", "αίτημα ανύψωσης δικαιωμάτων χρήστη"),
        ("Wait", "Περιμένετε"),
        ("Elevation Error", "Σφάλμα ανύψωσης δικαιωμάτων χρήστη"),
        ("Ask the remote user for authentication", "Ζητήστε από τον απομακρυσμένο χρήστη έλεγχο ταυτότητας"),
        ("Choose this if the remote account is administrator", "Επιλέξτε αυτό εάν ο απομακρυσμένος λογαριασμός είναι διαχειριστής"),
        ("Transmit the username and password of administrator", "Αποστολή του ονόματος χρήστη και του κωδικού πρόσβασης του διαχειριστή"),
        ("still_click_uac_tip", "Εξακολουθεί να απαιτεί από τον απομακρυσμένο χρήστη να κάνει κλικ στο OK στο παράθυρο UAC όπου εκτελείται το RustDesk."),
        ("Request Elevation", "Αίτημα ανύψωσης δικαιωμάτων χρήστη"),
        ("wait_accept_uac_tip", "Περιμένετε να αποδεχτεί ο απομακρυσμένος χρήστης το παράθυρο διαλόγου UAC."),
        ("Elevate successfully", "Επιτυχής ανύψωση δικαιωμάτων χρήστη"),
        ("uppercase", "κεφαλαία γράμματα"),
        ("lowercase", "πεζά γράμματα"),
        ("digit", "αριθμός"),
        ("special character", "ειδικός χαρακτήρας"),
        ("length>=8", "μήκος>=8"),
        ("Weak", "Αδύναμο"),
        ("Medium", "Μέτριο"),
        ("Strong", "Δυνατό"),
        ("Switch Sides", "Εναλλαγή πλευράς"),
        ("Please confirm if you want to share your desktop?", "Παρακαλώ επιβεβαιώστε αν επιθυμείτε την κοινή χρήση της επιφάνειας εργασίας;"),
        ("Display", "Εμφάνιση"),
        ("Default View Style", "Προκαθορισμένος τρόπος εμφάνισης"),
        ("Default Scroll Style", "Προκαθορισμένος τρόπος κύλισης"),
        ("Default Image Quality", "Προκαθορισμένη ποιότητα εικόνας"),
        ("Default Codec", "Προκαθορισμένη κωδικοποίηση"),
        ("Bitrate", "Bitrate"),
        ("FPS", "FPS"),
        ("Auto", "Αυτόματο"),
        ("Other Default Options", "Άλλες προκαθορισμένες ρυθμίσεις"),
        ("Voice call", "Φωνητική κλήση"),
        ("Text chat", "Συνομιλία κειμένου"),
        ("Stop voice call", "Διακοπή φωνητικής κλήσης"),
        ("relay_hint_tip", "Εάν δεν είναι δυνατή η απευθείας σύνδεση, μπορείτε να δοκιμάσετε να συνδεθείτε μέσω διακομιστή αναμετάδοσης"),
        ("Reconnect", "Επανασύνδεση"),
        ("Codec", "Κωδικοποίηση"),
        ("Resolution", "Ανάλυση"),
        ("No transfers in progress", "Δεν υπάρχει μεταφορά σε εξέλιξη"),
        ("Set one-time password length", "Μέγεθος κωδικού μιας χρήσης"),
<<<<<<< HEAD
        ("idd_driver_tip", ""),
        ("confirm_idd_driver_tip", ""),
        ("RDP Settings", ""),
        ("Sort by", ""),
=======
        ("idd_driver_tip", "Εγκαταστήστε το πρόγραμμα οδήγησης εικονικής οθόνης που χρησιμοποιείται όταν δεν έχετε φυσικές οθόνες."),
        ("confirm_idd_driver_tip", "Είναι ενεργοποιημένη η επιλογή εγκατάστασης του προγράμματος οδήγησης εικονικής οθόνης. Λάβετε υπόψη ότι θα εγκατασταθεί ένα δοκιμαστικό πιστοποιητικό για το πρόγραμμα οδήγησης εικονικής οθόνης. Αυτό το πιστοποιητικό θα χρησιμοποιηθεί μόνο για την πιστοποίηση των προγραμμάτων οδήγησης του Rustdesk."),
        ("RDP Settings", "Ρυθμίσεις RDP"),
>>>>>>> 9fe5a752
    ].iter().cloned().collect();
}<|MERGE_RESOLUTION|>--- conflicted
+++ resolved
@@ -461,15 +461,9 @@
         ("Resolution", "Ανάλυση"),
         ("No transfers in progress", "Δεν υπάρχει μεταφορά σε εξέλιξη"),
         ("Set one-time password length", "Μέγεθος κωδικού μιας χρήσης"),
-<<<<<<< HEAD
-        ("idd_driver_tip", ""),
-        ("confirm_idd_driver_tip", ""),
-        ("RDP Settings", ""),
-        ("Sort by", ""),
-=======
         ("idd_driver_tip", "Εγκαταστήστε το πρόγραμμα οδήγησης εικονικής οθόνης που χρησιμοποιείται όταν δεν έχετε φυσικές οθόνες."),
         ("confirm_idd_driver_tip", "Είναι ενεργοποιημένη η επιλογή εγκατάστασης του προγράμματος οδήγησης εικονικής οθόνης. Λάβετε υπόψη ότι θα εγκατασταθεί ένα δοκιμαστικό πιστοποιητικό για το πρόγραμμα οδήγησης εικονικής οθόνης. Αυτό το πιστοποιητικό θα χρησιμοποιηθεί μόνο για την πιστοποίηση των προγραμμάτων οδήγησης του Rustdesk."),
         ("RDP Settings", "Ρυθμίσεις RDP"),
->>>>>>> 9fe5a752
+        ("Sort by", ""),
     ].iter().cloned().collect();
 }