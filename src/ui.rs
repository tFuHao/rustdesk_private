<<<<<<< HEAD
=======
mod cm;
#[cfg(feature = "inline")]
mod inline;
#[cfg(target_os = "macos")]
mod macos;
pub mod remote;
#[cfg(target_os = "windows")]
pub mod win_privacy;
use crate::common::SOFTWARE_UPDATE_URL;
use crate::ipc;
use hbb_common::{
    allow_err,
    config::{self, Config, LocalConfig, PeerConfig, RENDEZVOUS_PORT, RENDEZVOUS_TIMEOUT},
    futures::future::join_all,
    log,
    protobuf::Message as _,
    rendezvous_proto::*,
    sleep,
    tcp::FramedStream,
    tokio::{self, sync::mpsc, time},
};
use sciter::Value;
>>>>>>> aabe08d6
use std::{
    collections::HashMap,
    iter::FromIterator,
    sync::{Arc, Mutex},
};

use sciter::Value;

use hbb_common::{allow_err, config::PeerConfig, log};

use crate::ui_interface::*;

mod cm;
#[cfg(feature = "inline")]
mod inline;
#[cfg(target_os = "macos")]
mod macos;
pub mod remote;
#[cfg(target_os = "windows")]
pub mod win_privacy;
lazy_static::lazy_static! {
    // stupid workaround for https://sciter.com/forums/topic/crash-on-latest-tis-mac-sdk-sometimes/
    static ref STUPID_VALUES: Mutex<Vec<Arc<Vec<Value>>>> = Default::default();
}

<<<<<<< HEAD
=======
struct UI(
    Childs,
    Arc<Mutex<Status>>,
    Arc<Mutex<HashMap<String, String>>>,
    Arc<Mutex<String>>,
    mpsc::UnboundedSender<ipc::Data>,
    Arc<Mutex<String>>,
);

>>>>>>> aabe08d6
struct UIHostHandler;

pub fn start(args: &mut [String]) {
    #[cfg(target_os = "macos")]
    if args.len() == 1 && args[0] == "--server" {
        macos::make_tray();
        return;
    } else {
        macos::show_dock();
    }
    #[cfg(all(target_os = "linux", feature = "inline"))]
    {
        #[cfg(feature = "appimage")]
        let prefix = std::env::var("APPDIR").unwrap_or("".to_string());
        #[cfg(not(feature = "appimage"))]
        let prefix = "".to_string();
        sciter::set_library(&(prefix + "/usr/lib/rustdesk/libsciter-gtk.so")).ok();
    }
    // https://github.com/c-smile/sciter-sdk/blob/master/include/sciter-x-types.h
    // https://github.com/rustdesk/rustdesk/issues/132#issuecomment-886069737
    #[cfg(windows)]
    allow_err!(sciter::set_options(sciter::RuntimeOptions::GfxLayer(
        sciter::GFX_LAYER::WARP
    )));
    #[cfg(all(windows, not(feature = "inline")))]
    unsafe {
        winapi::um::shellscalingapi::SetProcessDpiAwareness(2);
    }
    #[cfg(windows)]
    if args.len() > 0 && args[0] == "--tray" {
        let options = OPTIONS.clone();
        crate::tray::start_tray(options);
        return;
    }
    use sciter::SCRIPT_RUNTIME_FEATURES::*;
    allow_err!(sciter::set_options(sciter::RuntimeOptions::ScriptFeatures(
        ALLOW_FILE_IO as u8 | ALLOW_SOCKET_IO as u8 | ALLOW_EVAL as u8 | ALLOW_SYSINFO as u8
    )));
    let mut frame = sciter::WindowBuilder::main_window().create();
    #[cfg(windows)]
    allow_err!(sciter::set_options(sciter::RuntimeOptions::UxTheming(true)));
    frame.set_title(&crate::get_app_name());
    #[cfg(target_os = "macos")]
    macos::make_menubar(frame.get_host(), args.is_empty());
    let page;
    if args.len() > 1 && args[0] == "--play" {
        args[0] = "--connect".to_owned();
        let path: std::path::PathBuf = (&args[1]).into();
        let id = path
            .file_stem()
            .map(|p| p.to_str().unwrap_or(""))
            .unwrap_or("")
            .to_owned();
        args[1] = id;
    }
    if args.is_empty() {
        let cloned = CHILDS.clone();
        std::thread::spawn(move || check_zombie(cloned));
        crate::common::check_software_update();
        frame.event_handler(UI {});
        frame.sciter_handler(UIHostHandler {});
        page = "index.html";
    } else if args[0] == "--install" {
        frame.event_handler(UI {});
        frame.sciter_handler(UIHostHandler {});
        page = "install.html";
    } else if args[0] == "--cm" {
        frame.register_behavior("connection-manager", move || {
            Box::new(cm::ConnectionManager::new())
        });
        page = "cm.html";
    } else if (args[0] == "--connect"
        || args[0] == "--file-transfer"
        || args[0] == "--port-forward"
        || args[0] == "--rdp")
        && args.len() > 1
    {
        #[cfg(windows)]
        {
            let hw = frame.get_host().get_hwnd();
            crate::platform::windows::enable_lowlevel_keyboard(hw as _);
        }
        let mut iter = args.iter();
        let cmd = iter.next().unwrap().clone();
        let id = iter.next().unwrap().clone();
        let pass = iter.next().unwrap_or(&"".to_owned()).clone();
        let args: Vec<String> = iter.map(|x| x.clone()).collect();
        frame.set_title(&id);
        frame.register_behavior("native-remote", move || {
            Box::new(remote::Handler::new(
                cmd.clone(),
                id.clone(),
                pass.clone(),
                args.clone(),
            ))
        });
        page = "remote.html";
    } else {
        log::error!("Wrong command: {:?}", args);
        return;
    }
    #[cfg(feature = "inline")]
    {
        let html = if page == "index.html" {
            inline::get_index()
        } else if page == "cm.html" {
            inline::get_cm()
        } else if page == "install.html" {
            inline::get_install()
        } else {
            inline::get_remote()
        };
        frame.load_html(html.as_bytes(), Some(page));
    }
    #[cfg(not(feature = "inline"))]
    frame.load_file(&format!(
        "file://{}/src/ui/{}",
        std::env::current_dir()
            .map(|c| c.display().to_string())
            .unwrap_or("".to_owned()),
        page
    ));
    frame.run_app();
}

<<<<<<< HEAD
struct UI {}
=======
impl UI {
    fn new(childs: Childs) -> Self {
        let res = check_connect_status(true);
        Self(childs, res.0, res.1, Default::default(), res.2, res.3)
    }
>>>>>>> aabe08d6

impl UI {
    fn recent_sessions_updated(&self) -> bool {
        recent_sessions_updated()
    }

    fn get_id(&self) -> String {
        get_id()
    }

<<<<<<< HEAD
    fn get_password(&mut self) -> String {
        get_password()
    }

    fn update_password(&mut self, password: String) {
        update_password(password)
=======
    fn temporary_password(&mut self) -> String {
        self.5.lock().unwrap().clone()
    }

    fn update_temporary_password(&self) {
        allow_err!(ipc::update_temporary_password());
    }

    fn permanent_password(&self) -> String {
        ipc::get_permanent_password()
    }

    fn set_permanent_password(&self, password: String) {
        allow_err!(ipc::set_permanent_password(password));
>>>>>>> aabe08d6
    }

    fn get_remote_id(&mut self) -> String {
        get_remote_id()
    }

    fn set_remote_id(&mut self, id: String) {
        set_remote_id(id);
    }

    fn goto_install(&mut self) {
        goto_install();
    }

    fn install_me(&mut self, _options: String, _path: String) {
        install_me(_options, _path, false, false);
    }

    fn update_me(&self, _path: String) {
        update_me(_path);
    }

    fn run_without_install(&self) {
        run_without_install();
    }

    fn show_run_without_install(&self) -> bool {
        show_run_without_install()
    }

    fn has_rendezvous_service(&self) -> bool {
        has_rendezvous_service()
    }

    fn get_license(&self) -> String {
        get_license()
    }

    fn get_option(&self, key: String) -> String {
        get_option(key)
    }

    fn get_local_option(&self, key: String) -> String {
        get_local_option(key)
    }

    fn set_local_option(&self, key: String, value: String) {
        set_local_option(key, value);
    }

    fn peer_has_password(&self, id: String) -> bool {
        peer_has_password(id)
    }

    fn forget_password(&self, id: String) {
        forget_password(id)
    }

    fn get_peer_option(&self, id: String, name: String) -> String {
        get_peer_option(id, name)
    }

    fn set_peer_option(&self, id: String, name: String, value: String) {
        set_peer_option(id, name, value)
    }

    fn using_public_server(&self) -> bool {
        using_public_server()
    }

    fn get_options(&self) -> Value {
        let hashmap: HashMap<String, String> = serde_json::from_str(&get_options()).unwrap();
        let mut m = Value::map();
        for (k, v) in hashmap {
            m.set_item(k, v);
        }
        m
    }

    fn test_if_valid_server(&self, host: String) -> String {
        test_if_valid_server(host)
    }

    fn get_sound_inputs(&self) -> Value {
        Value::from_iter(get_sound_inputs())
    }

    fn set_options(&self, v: Value) {
        let mut m = HashMap::new();
        for (k, v) in v.items() {
            if let Some(k) = k.as_string() {
                if let Some(v) = v.as_string() {
                    if !v.is_empty() {
                        m.insert(k, v);
                    }
                }
            }
        }
        set_options(m);
    }

    fn set_option(&self, key: String, value: String) {
        set_option(key, value);
    }

    fn install_path(&mut self) -> String {
        install_path()
    }

    fn get_socks(&self) -> Value {
        Value::from_iter(get_socks())
    }

    fn set_socks(&self, proxy: String, username: String, password: String) {
        set_socks(proxy, username, password)
    }

    fn is_installed(&self) -> bool {
        is_installed()
    }

    fn is_rdp_service_open(&self) -> bool {
        is_rdp_service_open()
    }

    fn is_share_rdp(&self) -> bool {
        is_share_rdp()
    }

    fn set_share_rdp(&self, _enable: bool) {
        set_share_rdp(_enable);
    }

    fn is_installed_lower_version(&self) -> bool {
        is_installed_lower_version()
    }

    fn closing(&mut self, x: i32, y: i32, w: i32, h: i32) {
        closing(x, y, w, h)
    }

    fn get_size(&mut self) -> Value {
        Value::from_iter(get_size())
    }

    fn get_mouse_time(&self) -> f64 {
        get_mouse_time()
    }

    fn check_mouse_time(&self) {
        check_mouse_time()
    }

    fn get_connect_status(&mut self) -> Value {
        let mut v = Value::array(0);
        let x = get_connect_status();
        v.push(x.0);
        v.push(x.1);
        v.push(x.3);
        v
    }

    #[inline]
    fn get_peer_value(id: String, p: PeerConfig) -> Value {
        let values = vec![
            id,
            p.info.username.clone(),
            p.info.hostname.clone(),
            p.info.platform.clone(),
            p.options.get("alias").unwrap_or(&"".to_owned()).to_owned(),
        ];
        Value::from_iter(values)
    }

    fn get_peer(&self, id: String) -> Value {
        let c = get_peer(id.clone());
        Self::get_peer_value(id, c)
    }

    fn get_fav(&self) -> Value {
        Value::from_iter(get_fav())
    }

    fn store_fav(&self, fav: Value) {
        let mut tmp = vec![];
        fav.values().for_each(|v| {
            if let Some(v) = v.as_string() {
                if !v.is_empty() {
                    tmp.push(v);
                }
            }
        });
        store_fav(tmp);
    }

    fn get_recent_sessions(&mut self) -> Value {
        // to-do: limit number of recent sessions, and remove old peer file
        let peers: Vec<Value> = get_recent_sessions()
            .drain(..)
            .map(|p| Self::get_peer_value(p.0, p.2))
            .collect();
        Value::from_iter(peers)
    }

    fn get_icon(&mut self) -> String {
        get_icon()
    }

    fn remove_peer(&mut self, id: String) {
        remove_peer(id)
    }

    fn remove_discovered(&mut self, id: String) {
        let mut peers = config::LanPeers::load().peers;
        peers.retain(|x| x.id != id);
        config::LanPeers::store(&peers);
    }

    fn send_wol(&mut self, id: String) {
        crate::lan::send_wol(id)
    }

    fn new_remote(&mut self, id: String, remote_type: String) {
        new_remote(id, remote_type)
    }

    fn is_process_trusted(&mut self, _prompt: bool) -> bool {
        is_process_trusted(_prompt)
    }

    fn is_can_screen_recording(&mut self, _prompt: bool) -> bool {
        is_can_screen_recording(_prompt)
    }

    fn is_installed_daemon(&mut self, _prompt: bool) -> bool {
        is_installed_daemon(_prompt)
    }

    fn get_error(&mut self) -> String {
        get_error()
    }

    fn is_login_wayland(&mut self) -> bool {
        is_login_wayland()
    }

    fn fix_login_wayland(&mut self) {
        fix_login_wayland()
    }

    fn current_is_wayland(&mut self) -> bool {
        current_is_wayland()
    }

    fn modify_default_login(&mut self) -> String {
        modify_default_login()
    }

    fn get_software_update_url(&self) -> String {
        get_software_update_url()
    }

    fn get_new_version(&self) -> String {
        get_new_version()
    }

    fn get_version(&self) -> String {
        get_version()
    }

    fn get_app_name(&self) -> String {
        get_app_name()
    }

    fn get_software_ext(&self) -> String {
        get_software_ext()
    }

    fn get_software_store_path(&self) -> String {
        get_software_store_path()
    }

    fn create_shortcut(&self, _id: String) {
        create_shortcut(_id)
    }

    fn discover(&self) {
<<<<<<< HEAD
        discover()
    }

    fn get_lan_peers(&self) -> String {
        get_lan_peers()
    }

    fn get_uuid(&self) -> String {
        get_uuid()
    }

    fn open_url(&self, url: String) {
        open_url(url)
=======
        std::thread::spawn(move || {
            allow_err!(crate::lan::discover());
        });
    }

    fn get_lan_peers(&self) -> String {
        serde_json::to_string(&config::LanPeers::load().peers).unwrap_or_default()
    }

    fn get_uuid(&self) -> String {
        base64::encode(hbb_common::get_uuid())
    }

    fn open_url(&self, url: String) {
        #[cfg(windows)]
        let p = "explorer";
        #[cfg(target_os = "macos")]
        let p = "open";
        #[cfg(target_os = "linux")]
        let p = if std::path::Path::new("/usr/bin/firefox").exists() {
            "firefox"
        } else {
            "xdg-open"
        };
        allow_err!(std::process::Command::new(p).arg(url).spawn());
>>>>>>> aabe08d6
    }

    fn change_id(&self, id: String) {
        change_id(id)
    }

    fn post_request(&self, url: String, body: String, header: String) {
        post_request(url, body, header)
    }

    fn is_ok_change_id(&self) -> bool {
        is_ok_change_id()
    }

    fn get_async_job_status(&self) -> String {
        get_async_job_status()
    }

    fn t(&self, name: String) -> String {
        t(name)
    }

    fn is_xfce(&self) -> bool {
        is_xfce()
    }

    fn get_api_server(&self) -> String {
        get_api_server()
    }

    fn has_hwcodec(&self) -> bool {
        #[cfg(not(feature = "hwcodec"))]
        return false;
        #[cfg(feature = "hwcodec")]
        return true;
    }

    fn get_langs(&self) -> String {
        crate::lang::LANGS.to_string()
    }
}

impl sciter::EventHandler for UI {
    sciter::dispatch_script_call! {
        fn t(String);
        fn get_api_server();
        fn is_xfce();
        fn using_public_server();
        fn get_id();
        fn temporary_password();
        fn update_temporary_password();
        fn permanent_password();
        fn set_permanent_password(String);
        fn get_remote_id();
        fn set_remote_id(String);
        fn closing(i32, i32, i32, i32);
        fn get_size();
        fn new_remote(String, bool);
        fn send_wol(String);
        fn remove_peer(String);
        fn remove_discovered(String);
        fn get_connect_status();
        fn get_mouse_time();
        fn check_mouse_time();
        fn get_recent_sessions();
        fn get_peer(String);
        fn get_fav();
        fn store_fav(Value);
        fn recent_sessions_updated();
        fn get_icon();
        fn install_me(String, String);
        fn is_installed();
        fn set_socks(String, String, String);
        fn get_socks();
        fn is_rdp_service_open();
        fn is_share_rdp();
        fn set_share_rdp(bool);
        fn is_installed_lower_version();
        fn install_path();
        fn goto_install();
        fn is_process_trusted(bool);
        fn is_can_screen_recording(bool);
        fn is_installed_daemon(bool);
        fn get_error();
        fn is_login_wayland();
        fn fix_login_wayland();
        fn current_is_wayland();
        fn modify_default_login();
        fn get_options();
        fn get_option(String);
        fn get_local_option(String);
        fn set_local_option(String, String);
        fn get_peer_option(String, String);
        fn peer_has_password(String);
        fn forget_password(String);
        fn set_peer_option(String, String, String);
        fn has_rendezvous_service();
        fn get_license();
        fn test_if_valid_server(String);
        fn get_sound_inputs();
        fn set_options(Value);
        fn set_option(String, String);
        fn get_software_update_url();
        fn get_new_version();
        fn get_version();
        fn update_me(String);
        fn show_run_without_install();
        fn run_without_install();
        fn get_app_name();
        fn get_software_store_path();
        fn get_software_ext();
        fn open_url(String);
        fn change_id(String);
        fn get_async_job_status();
        fn post_request(String, String, String);
        fn is_ok_change_id();
        fn create_shortcut(String);
        fn discover();
        fn get_lan_peers();
        fn get_uuid();
        fn has_hwcodec();
        fn get_langs();
    }
}

impl sciter::host::HostHandler for UIHostHandler {
    fn on_graphics_critical_failure(&mut self) {
        log::error!("Critical rendering error: e.g. DirectX gfx driver error. Most probably bad gfx drivers.");
    }
}

<<<<<<< HEAD
=======
pub fn check_zombie(childs: Childs) {
    let mut deads = Vec::new();
    loop {
        let mut lock = childs.lock().unwrap();
        let mut n = 0;
        for (id, c) in lock.1.iter_mut() {
            if let Ok(Some(_)) = c.try_wait() {
                deads.push(id.clone());
                n += 1;
            }
        }
        for ref id in deads.drain(..) {
            lock.1.remove(id);
        }
        if n > 0 {
            lock.0 = true;
        }
        drop(lock);
        std::thread::sleep(std::time::Duration::from_millis(100));
    }
}

// notice: avoiding create ipc connecton repeatly,
// because windows named pipe has serious memory leak issue.
#[tokio::main(flavor = "current_thread")]
async fn check_connect_status_(
    reconnect: bool,
    status: Arc<Mutex<Status>>,
    options: Arc<Mutex<HashMap<String, String>>>,
    rx: mpsc::UnboundedReceiver<ipc::Data>,
    password: Arc<Mutex<String>>,
) {
    let mut key_confirmed = false;
    let mut rx = rx;
    let mut mouse_time = 0;
    let mut id = "".to_owned();
    loop {
        if let Ok(mut c) = ipc::connect(1000, "").await {
            let mut timer = time::interval(time::Duration::from_secs(1));
            loop {
                tokio::select! {
                    res = c.next() => {
                        match res {
                            Err(err) => {
                                log::error!("ipc connection closed: {}", err);
                                break;
                            }
                            Ok(Some(ipc::Data::MouseMoveTime(v))) => {
                                mouse_time = v;
                                status.lock().unwrap().2 = v;
                            }
                            Ok(Some(ipc::Data::Options(Some(v)))) => {
                                *options.lock().unwrap() = v
                            }
                            Ok(Some(ipc::Data::Config((name, Some(value))))) => {
                                if name == "id" {
                                    id = value;
                                } else if name == "temporary-password" {
                                    *password.lock().unwrap() = value;
                                }
                            }
                            Ok(Some(ipc::Data::OnlineStatus(Some((mut x, c))))) => {
                                if x > 0 {
                                    x = 1
                                }
                                key_confirmed = c;
                                *status.lock().unwrap() = (x as _, key_confirmed, mouse_time, id.clone());
                            }
                            _ => {}
                        }
                    }
                    Some(data) = rx.recv() => {
                        allow_err!(c.send(&data).await);
                    }
                    _ = timer.tick() => {
                        c.send(&ipc::Data::OnlineStatus(None)).await.ok();
                        c.send(&ipc::Data::Options(None)).await.ok();
                        c.send(&ipc::Data::Config(("id".to_owned(), None))).await.ok();
                        c.send(&ipc::Data::Config(("temporary-password".to_owned(), None))).await.ok();
                    }
                }
            }
        }
        if !reconnect {
            options
                .lock()
                .unwrap()
                .insert("ipc-closed".to_owned(), "Y".to_owned());
            break;
        }
        *status.lock().unwrap() = (-1, key_confirmed, mouse_time, id.clone());
        sleep(1.).await;
    }
}

#[cfg(not(target_os = "linux"))]
fn get_sound_inputs() -> Vec<String> {
    let mut out = Vec::new();
    use cpal::traits::{DeviceTrait, HostTrait};
    let host = cpal::default_host();
    if let Ok(devices) = host.devices() {
        for device in devices {
            if device.default_input_config().is_err() {
                continue;
            }
            if let Ok(name) = device.name() {
                out.push(name);
            }
        }
    }
    out
}

#[cfg(target_os = "linux")]
fn get_sound_inputs() -> Vec<String> {
    crate::platform::linux::get_pa_sources()
        .drain(..)
        .map(|x| x.1)
        .collect()
}

fn check_connect_status(
    reconnect: bool,
) -> (
    Arc<Mutex<Status>>,
    Arc<Mutex<HashMap<String, String>>>,
    mpsc::UnboundedSender<ipc::Data>,
    Arc<Mutex<String>>,
) {
    let status = Arc::new(Mutex::new((0, false, 0, "".to_owned())));
    let options = Arc::new(Mutex::new(Config::get_options()));
    let cloned = status.clone();
    let cloned_options = options.clone();
    let (tx, rx) = mpsc::unbounded_channel::<ipc::Data>();
    let password = Arc::new(Mutex::new(String::default()));
    let cloned_password = password.clone();
    std::thread::spawn(move || {
        check_connect_status_(reconnect, cloned, cloned_options, rx, cloned_password)
    });
    (status, options, tx, password)
}

const INVALID_FORMAT: &'static str = "Invalid format";
const UNKNOWN_ERROR: &'static str = "Unknown error";

#[tokio::main(flavor = "current_thread")]
async fn change_id(id: String, old_id: String) -> &'static str {
    if !hbb_common::is_valid_custom_id(&id) {
        return INVALID_FORMAT;
    }
    let uuid = machine_uid::get().unwrap_or("".to_owned());
    if uuid.is_empty() {
        return UNKNOWN_ERROR;
    }
    let rendezvous_servers = crate::ipc::get_rendezvous_servers(1_000).await;
    let mut futs = Vec::new();
    let err: Arc<Mutex<&str>> = Default::default();
    for rendezvous_server in rendezvous_servers {
        let err = err.clone();
        let id = id.to_owned();
        let uuid = uuid.clone();
        let old_id = old_id.clone();
        futs.push(tokio::spawn(async move {
            let tmp = check_id(rendezvous_server, old_id, id, uuid).await;
            if !tmp.is_empty() {
                *err.lock().unwrap() = tmp;
            }
        }));
    }
    join_all(futs).await;
    let err = *err.lock().unwrap();
    if err.is_empty() {
        crate::ipc::set_config_async("id", id.to_owned()).await.ok();
    }
    err
}

async fn check_id(
    rendezvous_server: String,
    old_id: String,
    id: String,
    uuid: String,
) -> &'static str {
    let any_addr = Config::get_any_listen_addr();
    if let Ok(mut socket) = FramedStream::new(
        crate::check_port(rendezvous_server, RENDEZVOUS_PORT),
        any_addr,
        RENDEZVOUS_TIMEOUT,
    )
    .await
    {
        let mut msg_out = Message::new();
        msg_out.set_register_pk(RegisterPk {
            old_id,
            id,
            uuid: uuid.into(),
            ..Default::default()
        });
        let mut ok = false;
        if socket.send(&msg_out).await.is_ok() {
            if let Some(Ok(bytes)) = socket.next_timeout(3_000).await {
                if let Ok(msg_in) = RendezvousMessage::parse_from_bytes(&bytes) {
                    match msg_in.union {
                        Some(rendezvous_message::Union::RegisterPkResponse(rpr)) => {
                            match rpr.result.enum_value_or_default() {
                                register_pk_response::Result::OK => {
                                    ok = true;
                                }
                                register_pk_response::Result::ID_EXISTS => {
                                    return "Not available";
                                }
                                register_pk_response::Result::TOO_FREQUENT => {
                                    return "Too frequent";
                                }
                                register_pk_response::Result::NOT_SUPPORT => {
                                    return "server_not_support";
                                }
                                register_pk_response::Result::INVALID_ID_FORMAT => {
                                    return INVALID_FORMAT;
                                }
                                _ => {}
                            }
                        }
                        _ => {}
                    }
                }
            }
        }
        if !ok {
            return UNKNOWN_ERROR;
        }
    } else {
        return "Failed to connect to rendezvous server";
    }
    ""
}

>>>>>>> aabe08d6
// sacrifice some memory
pub fn value_crash_workaround(values: &[Value]) -> Arc<Vec<Value>> {
    let persist = Arc::new(values.to_vec());
    STUPID_VALUES.lock().unwrap().push(persist.clone());
    persist
}<|MERGE_RESOLUTION|>--- conflicted
+++ resolved
@@ -1,5 +1,15 @@
-<<<<<<< HEAD
-=======
+use std::{
+    collections::HashMap,
+    iter::FromIterator,
+    sync::{Arc, Mutex},
+};
+
+use sciter::Value;
+
+use hbb_common::{allow_err, config::PeerConfig, log};
+
+use crate::ui_interface::*;
+
 mod cm;
 #[cfg(feature = "inline")]
 mod inline;
@@ -22,44 +32,23 @@
     tokio::{self, sync::mpsc, time},
 };
 use sciter::Value;
->>>>>>> aabe08d6
 use std::{
     collections::HashMap,
     iter::FromIterator,
+    process::Child,
     sync::{Arc, Mutex},
 };
 
-use sciter::Value;
-
-use hbb_common::{allow_err, config::PeerConfig, log};
-
-use crate::ui_interface::*;
-
-mod cm;
-#[cfg(feature = "inline")]
-mod inline;
-#[cfg(target_os = "macos")]
-mod macos;
-pub mod remote;
-#[cfg(target_os = "windows")]
-pub mod win_privacy;
+type Message = RendezvousMessage;
+
+pub type Childs = Arc<Mutex<(bool, HashMap<(String, String), Child>)>>;
+type Status = (i32, bool, i64, String);
+
 lazy_static::lazy_static! {
     // stupid workaround for https://sciter.com/forums/topic/crash-on-latest-tis-mac-sdk-sometimes/
     static ref STUPID_VALUES: Mutex<Vec<Arc<Vec<Value>>>> = Default::default();
 }
 
-<<<<<<< HEAD
-=======
-struct UI(
-    Childs,
-    Arc<Mutex<Status>>,
-    Arc<Mutex<HashMap<String, String>>>,
-    Arc<Mutex<String>>,
-    mpsc::UnboundedSender<ipc::Data>,
-    Arc<Mutex<String>>,
-);
-
->>>>>>> aabe08d6
 struct UIHostHandler;
 
 pub fn start(args: &mut [String]) {
@@ -185,17 +174,22 @@
     frame.run_app();
 }
 
-<<<<<<< HEAD
 struct UI {}
-=======
+
 impl UI {
     fn new(childs: Childs) -> Self {
         let res = check_connect_status(true);
         Self(childs, res.0, res.1, Default::default(), res.2, res.3)
     }
->>>>>>> aabe08d6
-
-impl UI {
+
+    fn recent_sessions_updated(&mut self) -> bool {
+        let mut lock = self.0.lock().unwrap();
+        if lock.0 {
+            lock.0 = false;
+            true
+        } else {
+            false
+        }
     fn recent_sessions_updated(&self) -> bool {
         recent_sessions_updated()
     }
@@ -204,20 +198,20 @@
         get_id()
     }
 
-<<<<<<< HEAD
     fn get_password(&mut self) -> String {
         get_password()
     }
 
+    fn temporary_password(&mut self) -> String {
+        self.5.lock().unwrap().clone()
+    }
+
+    fn update_temporary_password(&self) {
+        allow_err!(ipc::update_temporary_password());
+    }
+
     fn update_password(&mut self, password: String) {
         update_password(password)
-=======
-    fn temporary_password(&mut self) -> String {
-        self.5.lock().unwrap().clone()
-    }
-
-    fn update_temporary_password(&self) {
-        allow_err!(ipc::update_temporary_password());
     }
 
     fn permanent_password(&self) -> String {
@@ -226,7 +220,6 @@
 
     fn set_permanent_password(&self, password: String) {
         allow_err!(ipc::set_permanent_password(password));
->>>>>>> aabe08d6
     }
 
     fn get_remote_id(&mut self) -> String {
@@ -514,7 +507,6 @@
     }
 
     fn discover(&self) {
-<<<<<<< HEAD
         discover()
     }
 
@@ -528,33 +520,6 @@
 
     fn open_url(&self, url: String) {
         open_url(url)
-=======
-        std::thread::spawn(move || {
-            allow_err!(crate::lan::discover());
-        });
-    }
-
-    fn get_lan_peers(&self) -> String {
-        serde_json::to_string(&config::LanPeers::load().peers).unwrap_or_default()
-    }
-
-    fn get_uuid(&self) -> String {
-        base64::encode(hbb_common::get_uuid())
-    }
-
-    fn open_url(&self, url: String) {
-        #[cfg(windows)]
-        let p = "explorer";
-        #[cfg(target_os = "macos")]
-        let p = "open";
-        #[cfg(target_os = "linux")]
-        let p = if std::path::Path::new("/usr/bin/firefox").exists() {
-            "firefox"
-        } else {
-            "xdg-open"
-        };
-        allow_err!(std::process::Command::new(p).arg(url).spawn());
->>>>>>> aabe08d6
     }
 
     fn change_id(&self, id: String) {
@@ -686,8 +651,6 @@
     }
 }
 
-<<<<<<< HEAD
-=======
 pub fn check_zombie(childs: Childs) {
     let mut deads = Vec::new();
     loop {
@@ -925,7 +888,6 @@
     ""
 }
 
->>>>>>> aabe08d6
 // sacrifice some memory
 pub fn value_crash_workaround(values: &[Value]) -> Arc<Vec<Value>> {
     let persist = Arc::new(values.to_vec());
