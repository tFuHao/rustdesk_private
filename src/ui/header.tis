var pi = handler.get_default_pi(); // peer information
var chat_msgs = [];

var svg_fullscreen = <svg viewBox="0 0 357 357">
    <path d="M51,229.5H0V357h127.5v-51H51V229.5z M0,127.5h51V51h76.5V0H0V127.5z M306,306h-76.5v51H357V229.5h-51V306z M229.5,0v51    H306v76.5h51V0H229.5z"/>
</svg>;
var svg_action = <svg viewBox="-91 0 512 512"><path d="M315 211H191L298 22a15 15 0 00-13-22H105c-6 0-12 4-14 10L1 281a15 15 0 0014 20h127L61 491a15 15 0 0025 16l240-271a15 15 0 00-11-25z"/></svg>;
var svg_display = <svg viewBox="0 0 640 512">
    <path d="M592 0H48A48 48 0 0 0 0 48v320a48 48 0 0 0 48 48h240v32H112a16 16 0 0 0-16 16v32a16 16 0 0 0 16 16h416a16 16 0 0 0 16-16v-32a16 16 0 0 0-16-16H352v-32h240a48 48 0 0 0 48-48V48a48 48 0 0 0-48-48zm-16 352H64V64h512z"/>
</svg>;
var svg_secure = <svg viewBox="0 0 347.97 347.97">
<path fill="#3F7D46" d="m317.31 54.367c-59.376 0-104.86-16.964-143.33-54.367-38.461 37.403-83.947 54.367-143.32 54.367 0 97.405-20.155 236.94 143.32 293.6 163.48-56.666 143.33-196.2 143.33-293.6zm-155.2 171.41-47.749-47.756 21.379-21.378 26.37 26.376 50.121-50.122 21.378 21.378-71.499 71.502z"/>
</svg>;
var svg_insecure = <svg viewBox="0 0 347.97 347.97"><path d="M317.469 61.615c-59.442 0-104.976-16.082-143.489-51.539-38.504 35.457-84.04 51.539-143.479 51.539 0 92.337-20.177 224.612 143.479 278.324 163.661-53.717 143.489-185.992 143.489-278.324z" fill="none" stroke="red" stroke-width="14.827"/><g fill="red"><path d="M238.802 115.023l-111.573 114.68-8.6-8.367L230.2 106.656z"/><path d="M125.559 108.093l114.68 111.572-8.368 8.601-114.68-111.572z"/></g></svg>;
var svg_insecure_relay = <svg viewBox="0 0 347.97 347.97"><path d="M317.469 61.615c-59.442 0-104.976-16.082-143.489-51.539-38.504 35.457-84.04 51.539-143.479 51.539 0 92.337-20.177 224.612 143.479 278.324 163.661-53.717 143.489-185.992 143.489-278.324z" fill="none" stroke="red" stroke-width="14.827"/><g fill="red"><path d="M231.442 247.498l-7.754-10.205c-17.268 12.441-38.391 17.705-59.478 14.822-21.087-2.883-39.613-13.569-52.166-30.088-25.916-34.101-17.997-82.738 17.65-108.42 32.871-23.685 78.02-19.704 105.172 7.802l-32.052 7.987 3.082 12.369 48.722-12.142-11.712-46.998-12.822 3.196 4.496 18.039c-31.933-24.008-78.103-25.342-112.642-.458-31.361 22.596-44.3 60.436-35.754 94.723 2.77 11.115 7.801 21.862 15.192 31.588 30.19 39.727 88.538 47.705 130.066 17.785z"/></g></svg>;
var svg_secure_relay = <svg viewBox="0 0 347.97 347.97"><path d="M317.469 61.615c-59.442 0-104.976-16.082-143.489-51.539-38.504 35.457-84.04 51.539-143.479 51.539 0 92.337-20.177 224.612 143.479 278.324 163.661-53.717 143.489-185.992 143.489-278.324z" fill="#3f7d46" stroke="#3f7d46" stroke-width="14.827"/><g fill="red"><path d="M231.442 247.498l-7.754-10.205c-17.268 12.441-38.391 17.705-59.478 14.822-21.087-2.883-39.613-13.569-52.166-30.088-25.916-34.101-17.997-82.738 17.65-108.42 32.871-23.685 78.02-19.704 105.172 7.802l-32.052 7.987 3.082 12.369 48.722-12.142-11.712-46.998-12.822 3.196 4.496 18.039c-31.933-24.008-78.103-25.342-112.642-.458-31.361 22.596-44.3 60.436-35.754 94.723 2.77 11.115 7.801 21.862 15.192 31.588 30.19 39.727 88.538 47.705 130.066 17.785z" fill="#fff"/></g></svg>;
var svg_recording_off = <svg t="1663505560063" class="icon" viewBox="0 0 1024 1024" version="1.1" xmlns="http://www.w3.org/2000/svg" p-id="5393" width="32" height="32"><path d="M1002.666667 260.266667c-12.8-8.533333-29.866667-4.266667-42.666667 4.266666L725.333333 430.933333V298.666667c0-72.533333-55.466667-128-128-128H128C55.466667 170.666667 0 226.133333 0 298.666667v426.666666c0 72.533333 55.466667 128 128 128h469.333333c72.533333 0 128-55.466667 128-128v-132.266666l230.4 166.4c17.066667 12.8 46.933333 8.533333 59.733334-8.533334 4.266667-8.533333 8.533333-17.066667 8.533333-25.6V298.666667c0-17.066667-8.533333-29.866667-21.333333-38.4zM640 725.333333c0 25.6-17.066667 42.666667-42.666667 42.666667H128c-25.6 0-42.666667-17.066667-42.666667-42.666667V298.666667c0-25.6 17.066667-42.666667 42.666667-42.666667h469.333333c25.6 0 42.666667 17.066667 42.666667 42.666667v426.666666z m298.666667-81.066666L755.2 512 938.666667 379.733333v264.533334z" p-id="5394" fill="#8a8a8a"></path></svg>;
var svg_recording_on = <svg t="1663505598640" class="icon" viewBox="0 0 1024 1024" version="1.1" xmlns="http://www.w3.org/2000/svg" p-id="5644" width="32" height="32"><path d="M1002.666667 260.266667c-12.8-8.533333-29.866667-4.266667-42.666667 4.266666L725.333333 430.933333V298.666667c0-72.533333-55.466667-128-128-128H128C55.466667 170.666667 0 226.133333 0 298.666667v426.666666c0 72.533333 55.466667 128 128 128h469.333333c72.533333 0 128-55.466667 128-128v-132.266666l230.4 166.4c17.066667 12.8 46.933333 8.533333 59.733334-8.533334 4.266667-8.533333 8.533333-17.066667 8.533333-25.6V298.666667c0-17.066667-8.533333-29.866667-21.333333-38.4z" p-id="5645" fill="#2C8CFF"></path></svg>;

var cur_window_state = view.windowState;
function check_state_change() {
    if (view.windowState != cur_window_state) {
        stateChanged();
    }
    self.timer(30ms, check_state_change);
}

if (is_linux) {
    check_state_change();
} else {
    view << event statechange {
        stateChanged();
    }
}

function get_id() {
    return handler.get_option('alias') || handler.get_id()
}

function stateChanged() {
    stdout.println('state changed from ' + cur_window_state + ' -> ' + view.windowState);
    cur_window_state = view.windowState;
    adjustBorder();
    adaptDisplay();
    if (cur_window_state != View.WINDOW_MINIMIZED) {
        view.focus = handler; // to make focus away from restore/maximize button, so that enter key work
    }
    var fs = view.windowState == View.WINDOW_FULL_SCREEN;
    var el = $(#fullscreen);
    if (el) el.attributes.toggleClass("active", fs);
    el = $(#maximize);
    if (el) {
        el.state.disabled = fs;
    }
    if (fs) {
        $(header).style.set {
            display: "none",
        };
    }
}

var header;
var old_window_state = View.WINDOW_SHOWN;

var is_edit_os_password;
class EditOsPassword: Reactor.Component {
    function render() {
        return <span style="margin-left: 12px; padding: 0 6px; display: inline-block;" .link>{svg_edit}</span>;
    }

    function onMouse(evt) {
        if (evt.type == Event.MOUSE_DOWN) {
            is_edit_os_password = true;
            editOSPassword();
        }
    }
}

function editOSPassword(login=false) {
    var p0 = handler.get_option('os-password');
    msgbox("custom-os-password", 'OS Password', p0, "", function(res=null) {
        if (!res) return;
        var a0 = handler.get_option('auto-login') != '';
        var p = (res.password || '').trim();
        var a = res.autoLogin || false;
        if (p == p0 && a == a0) return;
        if (p != p0) handler.set_option('os-password', p);
        if (a != a0) handler.set_option('auto-login', a ? 'Y' : '');
        if (p && login) {
            handler.input_os_password(p, true);
        }
      });
}

var recording = false;

class Header: Reactor.Component {
    this var conn_note = "";
    
    function this() {
        header = this;
    }

    function render() {
        var icon_conn;
        var title_conn;
        if (this.secure_connection && this.direct_connection) {
            icon_conn = svg_secure;
            title_conn = translate("Direct and encrypted connection");
        } else if (this.secure_connection && !this.direct_connection) {
            icon_conn = svg_secure_relay;
            title_conn = translate("Relayed and encrypted connection");
        } else if (!this.secure_connection && this.direct_connection) {
            icon_conn = svg_insecure;
            title_conn = translate("Direct and unencrypted connection");
        } else {
            icon_conn = svg_insecure_relay;
            title_conn = translate("Relayed and unencrypted connection");
        }
        var title = get_id();
        if (pi.hostname) title += "(" + pi.username + "@" + pi.hostname + ")";
        if ((pi.displays || []).length == 0) {
            return <div .ellipsis style="size:*;text-align:center;margin:* 0;">{title}</div>;
        }
        var screens = pi.displays.map(function(d, i) {
            return <div #screen class={pi.current_display == i ? "current" : ""}>
                {i+1}
            </div>;
        });
        updateWindowToolbarPosition();
        var style = "flow:horizontal;";
        if (is_osx) style += "margin:*";
        self.timer(1ms, updatePrivacyMode);
        self.timer(1ms, toggleMenuState);
        return <div style={style}>
            {is_osx || is_xfce ? "" : <span #fullscreen>{svg_fullscreen}</span>}
            <div #screens>
                <span #secure title={title_conn}>{icon_conn}</span>
                <div .remote-id>{get_id()}</div>
                <div style="flow:horizontal;border-spacing: 0.5em;">{screens}</div>
                {this.renderGlobalScreens()}
            </div>
            <span #chat>{svg_chat}</span>
            <span #action>{svg_action}</span>
            <span #display>{svg_display}</span>
            <span #keyboard>{svg_keyboard}</span>
            {recording_enabled ? <span #recording>{recording ? svg_recording_on : svg_recording_off}</span> : ""}
            {this.renderKeyboardPop()}
            {this.renderDisplayPop()}
            {this.renderActionPop()}
        </div>;
    }

    function renderKeyboardPop(){
        return <popup>
            <menu.context #keyboard-options>
                <li #legacy><span>{svg_checkmark}</span>{translate('Legacy mode')}</li> 
                <li #map><span>{svg_checkmark}</span>{translate('Map mode')}</li> 
            </menu>
        </popup>;
    }

    function renderDisplayPop() {
        var codecs = handler.alternative_codecs();
        var show_codec = codecs[0] || codecs[1] || codecs[2] || codecs[3];

        var cursor_embedded = false;
        if ((pi.displays || []).length > 0) {
            if (pi.displays.length > pi.current_display) {
                cursor_embedded = pi.displays[pi.current_display].cursor_embedded;
            }
        }

        return <popup>
            <menu.context #display-options>
                <li #adjust-window style="display:none">{translate('Adjust Window')}</li> 
                <div #adjust-window .separator style="display:none"/>
                <li #original type="view-style"><span>{svg_checkmark}</span>{translate('Original')}</li> 
                <li #shrink type="view-style"><span>{svg_checkmark}</span>{translate('Shrink')}</li> 
                <li #stretch type="view-style"><span>{svg_checkmark}</span>{translate('Stretch')}</li> 
                <div .separator />
                <li #best type="image-quality"><span>{svg_checkmark}</span>{translate('Good image quality')}</li> 
                <li #balanced type="image-quality"><span>{svg_checkmark}</span>{translate('Balanced')}</li> 
                <li #low type="image-quality"><span>{svg_checkmark}</span>{translate('Optimize reaction time')}</li> 
                <li #custom type="image-quality"><span>{svg_checkmark}</span>{translate('Custom')}</li>
                {show_codec ? <div>
                <div .separator />
                <li #auto type="codec-preference"><span>{svg_checkmark}</span>Auto</li>
                {codecs[0] ? <li #vp8 type="codec-preference"><span>{svg_checkmark}</span>VP8</li> : ""}
                <li #vp9 type="codec-preference"><span>{svg_checkmark}</span>VP9</li>
                {codecs[1] ? <li #av1 type="codec-preference"><span>{svg_checkmark}</span>AV1</li> : ""}
                {codecs[2] ? <li #h264 type="codec-preference"><span>{svg_checkmark}</span>H264</li> : ""}
                {codecs[3] ? <li #h265 type="codec-preference"><span>{svg_checkmark}</span>H265</li> : ""}
                </div> : ""}
                <div .separator />
                {!cursor_embedded && <li #show-remote-cursor .toggle-option><span>{svg_checkmark}</span>{translate('Show remote cursor')}</li>}
                <li #show-quality-monitor .toggle-option><span>{svg_checkmark}</span>{translate('Show quality monitor')}</li> 
                {audio_enabled ? <li #disable-audio .toggle-option><span>{svg_checkmark}</span>{translate('Mute')}</li> : ""}
<<<<<<< HEAD
                {((is_win && pi.platform == "Windows")||(is_linux && pi.platform == "Linux"))||(is_osx && pi.platform == "Mac OS") && file_enabled ? <li #enable-file-transfer .toggle-option><span>{svg_checkmark}</span>{translate('Allow file copy and paste')}</li> : ""}
=======
                {(is_win && pi.platform == "Windows") && file_enabled ? <li #enable-file-transfer .toggle-option><span>{svg_checkmark}</span>{translate('Allow file copy and paste')}</li> : ""}
>>>>>>> fdc4d6dd
                {keyboard_enabled && clipboard_enabled ? <li #disable-clipboard .toggle-option><span>{svg_checkmark}</span>{translate('Disable clipboard')}</li> : ""} 
                {keyboard_enabled ? <li #lock-after-session-end .toggle-option><span>{svg_checkmark}</span>{translate('Lock after session end')}</li> : ""} 
                {keyboard_enabled && pi.platform == "Windows" ? <li #privacy-mode><span>{svg_checkmark}</span>{translate('Privacy mode')}</li> : ""}
                {keyboard_enabled && ((is_osx && pi.platform != "Mac OS") || (!is_osx && pi.platform == "Mac OS")) ? <li #allow_swap_key  .toggle-option><span>{svg_checkmark}</span>{translate('Swap control-command key')}</li> : ""}
            </menu>
        </popup>;
    }

    function renderActionPop() {
        return <popup>
            <menu.context #action-options>
                {keyboard_enabled ? <li #os-password>{translate('OS Password')}<EditOsPassword /></li> : ""}
                <li #transfer-file>{translate('Transfer File')}</li> 
                <li #tunnel>{translate('TCP Tunneling')}</li> 
                {handler.get_audit_server("conn") && <li #note>{translate('Note')}</li>}
                <div .separator />
                {keyboard_enabled && (pi.platform == "Linux" || pi.sas_enabled) ? <li #ctrl-alt-del>{translate('Insert')} Ctrl + Alt + Del</li> : ""}
                {restart_enabled && (pi.platform == "Linux" || pi.platform == "Windows" || pi.platform == "Mac OS") ? <li #restart_remote_device>{translate('Restart Remote Device')}</li> : ""}
                {keyboard_enabled ? <li #lock-screen>{translate('Insert Lock')}</li> : ""}
                {keyboard_enabled && pi.platform == "Windows" && pi.sas_enabled ? <li #block-input>{translate("Block user input")}</li> : ""}
                <li #refresh>{translate('Refresh')}</li>
            </menu>
        </popup>;
    }

    function renderGlobalScreens() {
        if (pi.displays.length < 3) return "";
        var x0 = 9999999;
        var y0 = 9999999;
        var x = -9999999;
        var y = -9999999;
        pi.displays.map(function(d, i) {
            if (d.x < x0) x0 = d.x;
            if (d.y < y0) y0 = d.y;
            var dx = d.x + d.width;
            if (dx > x) x = dx;
            var dy = d.y + d.height;
            if (dy > y) y = dy;
        });
        var w = x - x0;
        var h = y - y0;
        var scale = 16. / h;
        var screens = pi.displays.map(function(d, i) {
            var min_wh = d.width > d.height ? d.height : d.width;
            var fs = min_wh * 0.9 * scale;
            var style = "width:" + (d.width * scale) + "px;" +
                        "height:" + (d.height * scale) + "px;" +
                        "left:" + ((d.x - x0) * scale) + "px;" +
                        "top:" + ((d.y - y0) * scale) + "px;" +
                        "font-size:" + fs + "px;";
            if (is_osx) {
              style += "line-height:" + fs + "px;";
            }
            return <div style={style} class={pi.current_display == i ? "current" : ""}>{i+1}</div>;
        });

        var style = "width:" + (w * scale) + "px; height:" + (h * scale) + "px;";
        return <div #global-screens style={style}>
            {screens}
        </div>;
    }

    event click $(#fullscreen) (_, el) {
        if (view.windowState == View.WINDOW_FULL_SCREEN) {
            if (old_window_state == View.WINDOW_MAXIMIZED) {
                view.windowState = View.WINDOW_SHOWN;
            }
            view.windowState = old_window_state;
        } else {
            old_window_state = view.windowState;
            if (view.windowState == View.WINDOW_MAXIMIZED) {
                view.windowState = View.WINDOW_SHOWN;
            }
            view.windowState = View.WINDOW_FULL_SCREEN;
            if (is_linux) { self.timer(150ms, function() { view.windowState = View.WINDOW_FULL_SCREEN; }); }
        }
    }
    
    event click $(#chat) {
        startChat();
    }
    
    event click $(#action) (_, me) {
        var menu = $(menu#action-options);
        me.popup(menu);
    }

    event click $(#display) (_, me) {
        var menu = $(menu#display-options);
        me.popup(menu);
    }

    event click $(#keyboard) (_, me) {
        var menu = $(menu#keyboard-options);
        me.popup(menu);
    }

    event click $(span#recording) (_, me) {
        recording = !recording;
        header.update();
        handler.record_status(recording);
        // 0 is just a dummy value. It will be ignored by the handler.
        if (recording) {
            handler.refresh_video(0);
            if (handler.version_cmp(pi.version, '1.2.4') >= 0) handler.record_screen(recording, pi.current_display, display_width, display_height);
        }
        else {
            handler.record_screen(recording, pi.current_display, display_width, display_height);
        }
    }

    event click $(#screen) (_, me) {
        if (pi.current_display == me.index) return;
        if (recording) {
            recording = false;
            handler.record_screen(false, pi.current_display, display_width, display_height);
            handler.record_status(false);
        }
        handler.switch_display(me.index);
    }
    
    event keyup (evt) {
        if((pi.displays || []).length > 0 && evt.keyCode == 220)
        { 
            if (pi.displays.length > pi.current_display) 
                handler.switch_display(pi.current_display + 1);
            else
                handler.switch_display(1);
        }
    }

    event click $(#transfer-file) {
        handler.transfer_file();
    }
    
    event click $(#os-password) (evt) {
        if (is_edit_os_password) {
            is_edit_os_password = false;
            return;
        }
        var p = handler.get_option('os-password');
        if (!p) editOSPassword(true);
        else handler.input_os_password(p, true);
    }

    event click $(#tunnel) {
        handler.tunnel();
    }

    event click $(#note) {
        var self = this;
        msgbox("custom", "Note", <div .form>
         <textarea .outline-focus spellcheck="false" name="text" novalue="input note here" style="overflow: scroll-indicator; width:*; height: 140px; font-size: 1.2em; padding: 0.5em;">{self.conn_note}</textarea>
          </div>, "", function(res=null) {
            if (!res) return;
            if (res.text == null || res.text == undefined) return;
            self.conn_note = res.text ?? "";
            handler.send_note(res.text);
          }, 280);
    }

    event click $(#ctrl-alt-del) {
        handler.ctrl_alt_del();
    }

    event click $(#restart_remote_device) {
        msgbox(
            "restart-confirmation",
            translate("Restart Remote Device"),
            translate("Are you sure you want to restart") + " " + pi.username + "@" + pi.hostname + "(" + get_id() + ") ?",
            "",
            function(res=null) {
                if (res != null) handler.restart_remote_device();
            }
        );
    }

    event click $(#lock-screen) {
        handler.lock_screen();
    }
    
    event click $(#refresh) {
        // 0 is just a dummy value. It will be ignored by the handler.
        handler.refresh_video(0);
    }

    event click $(#block-input) {
        if (!input_blocked) {
            handler.toggle_option("block-input");
            input_blocked = true;
            $(#block-input).text = translate("Unblock user input");
        } else {
            handler.toggle_option("unblock-input");
            input_blocked = false;
            $(#block-input).text = translate("Block user input");
        }
    }

    event click $(menu#display-options li) (_, me) {
        if (me.id == "custom") {
            handle_custom_image_quality();
        } else if (me.id == "privacy-mode") {
            togglePrivacyMode(me.id);
        } else if (me.id == "show-quality-monitor") {
            toggleQualityMonitor(me.id);
        } else if (me.attributes.hasClass("toggle-option")) {
            handler.toggle_option(me.id);
            toggleMenuState();
        } else if (!me.attributes.hasClass("selected")) {
            var type =  me.attributes["type"];
            if (type == "image-quality") {
                handler.save_image_quality(me.id);
            } else if (type == "view-style") {
                handler.save_view_style(me.id);
                adaptDisplay();
            } else if (type == "codec-preference") {
                handler.set_option("codec-preference", me.id);
                handler.change_prefer_codec();
            }
            toggleMenuState();
        }
    }

    event click $(menu#keyboard-options>li) (_, me) {
        if (me.id == "legacy") {
            handler.save_keyboard_mode("legacy");
        } else if (me.id == "map") {
            handler.save_keyboard_mode("map");
        } else if (me.id == "translate") {
            handler.save_keyboard_mode("translate");
        }
        toggleMenuState()
    }
}

function handle_custom_image_quality() {
    var tmp = handler.get_custom_image_quality();
    var bitrate = (tmp[0] || 50);
    var extendedBitrate = bitrate > 100;
    var maxRate = extendedBitrate ? 2000 : 100;
    msgbox("custom-image-quality", "Custom Image Quality", "<div .form> \
          <div><input #bitrate-slider type=\"hslider\" style=\"width: 50%\" name=\"bitrate\" max=\"" + maxRate + "\" min=\"10\" value=\"" + bitrate + "\"/ buddy=\"bitrate-buddy\"><b #bitrate-buddy>x</b>% Bitrate <button|checkbox #extended-slider .custom-event " + (extendedBitrate ? "checked" : "") + ">More</button></div> \
      </div>", "", function(res=null) {
        if (!res) return;
        if (res.id === "extended-slider") {
            var slider = res.parent.$(#bitrate-slider)
            slider.slider.max = res.checked ? 2000 : 100;
            if (slider.value > slider.slider.max) {
                slider.value = slider.slider.max;
            }
            var buddy = res.parent.$(#bitrate-buddy);
            buddy.value = slider.value;
            return;
        }
        if (!res.bitrate) return;
        handler.save_custom_image_quality(res.bitrate);
        toggleMenuState();
      });
}

function toggleMenuState() {
    var values = [];
    var q = handler.get_image_quality();
    if (!q) q = "balanced";
    values.push(q);
    var s = handler.get_view_style();
    if (!s) s = "original";
    values.push(s);
    var k = handler.get_keyboard_mode();
    values.push(k);
    var c = handler.get_option("codec-preference");
    if (!c) c = "auto";
    values.push(c);
    for (var el in $$(menu#display-options li)) {
        el.attributes.toggleClass("selected", values.indexOf(el.id) >= 0);
    }
    for (var el in $$(menu#keyboard-options>li)) {
        el.attributes.toggleClass("selected", values.indexOf(el.id) >= 0);
    }
    for (var id in ["show-remote-cursor", "show-quality-monitor", "disable-audio", "enable-file-transfer", "disable-clipboard", "lock-after-session-end", "allow_swap_key"]) {
        var el = self.select('#' + id);
        if (el) {
            var value = handler.get_toggle_option(id);
            el.attributes.toggleClass("selected", value);
        }
    }
}

if (is_osx) {
    $(header).content(<Header />);
    $(header).attributes["role"] = "window-caption";
} else {
    if (is_file_transfer || is_port_forward) {
        $(caption).content(<Header />);
    } else {
        $(div.window-toolbar).content(<Header />);
    }
    setWindowButontsAndIcon();
}

if (!(is_file_transfer || is_port_forward)) {
    $(header).style.set {
        height: "32px",
    };
    if (!is_osx) {
        $(div.window-icon).style.set {
            size: "32px",
        };
    }
}

handler.updatePi = function(v) {
    pi = v;
    header.update();
    if (is_port_forward) {
        view.windowState = View.WINDOW_MINIMIZED;
    }
}

handler.updateDisplays = function(v) {
    pi.displays = v;
    header.update();
    if (is_port_forward) {
        view.windowState = View.WINDOW_MINIMIZED;
    }
}

function updatePrivacyMode() {
    var el = $(li#privacy-mode);
    if (el) {
        var supported = handler.is_privacy_mode_supported();
        if (!supported) {
            // el.attributes.toggleClass("line-through", true);
            el.style["display"]="none";
        } else {
            var value = handler.get_toggle_option("privacy-mode");
            el.attributes.toggleClass("selected", value);
            var el = $(li#block-input);
            if (el) {
                el.state.disabled = value;
            }
        }
    }
}
handler.updatePrivacyMode = updatePrivacyMode;

function togglePrivacyMode(privacy_id) {
    var supported = handler.is_privacy_mode_supported();
    if (!supported) {
        msgbox("nocancel", translate("Privacy mode"), translate("Unsupported"), "", function() { });
    } else {
        handler.toggle_option(privacy_id);
    }
}

function toggleQualityMonitor(name) {
    var show = handler.get_toggle_option(name);
    if (show) {
        $(#quality-monitor).style.set{ display: "none" };
    } else {
        $(#quality-monitor).style.set{ display: "block" };
    }
    handler.toggle_option(name);
    toggleMenuState();
}

handler.updateBlockInputState = function(input_blocked) {
    if (!input_blocked) {
        handler.toggle_option("block-input");
        input_blocked = true;
        $(#block-input).text = translate("Unblock user input");
    } else {
        handler.toggle_option("unblock-input");
        input_blocked = false;
        $(#block-input).text = translate("Block user input");
    }
}

handler.switchDisplay = function(i) {
    pi.current_display = i;
    header.update();
}

function updateWindowToolbarPosition() {
    if (is_osx) return;
    self.timer(1ms, function() {
        var el = $(div.window-toolbar);
        var w1 = el.box(#width, #border);
        var w2 = $(header).box(#width, #border);
        var x = (w2 - w1) / 2 / scaleFactor;
        el.style.set {
            left: x + "px",
            display: "block",
        };
    });
}

view.on("size", function() {
    // ensure size is done, so add timer
    self.timer(1ms, function() {
        updateWindowToolbarPosition();
        adaptDisplay();
    });
});

handler.newMessage = function(text) {
    chat_msgs.push({text: text, name: pi.username || "", time: getNowStr()});
    startChat();
}

function sendMsg(text) {
    chat_msgs.push({text: text, name: "me", time: getNowStr()});
    handler.send_chat(text);
    if (chatbox) chatbox.refresh();
}

var chatbox;
function startChat() {
    if (chatbox) {
        chatbox.windowState = View.WINDOW_SHOWN;
        chatbox.refresh();
        return;
    }
    var icon = handler.get_icon();
    var (sx, sy, sw, sh) = view.screenBox(#workarea, #rectw);
    var w = scaleIt(300);
    var h = scaleIt(400);
    var x = (sx + sw - w) / 2;
    var y = sy + scaleIt(80);
    var params = {
        type: View.FRAME_WINDOW,
        x: x,
        y: y,
        width: w,
        height: h,
        client: true,
        parameters: { msgs: chat_msgs, callback: sendMsg, icon: icon },
        caption: get_id(),
    };
    var html = handler.get_chatbox();
    if (html) params.html = html;
    else params.url = self.url("chatbox.html");
    chatbox = view.window(params);
}

handler.setConnectionType = function(secured, direct) {
    header.update({
       secure_connection: secured,
       direct_connection: direct, 
    });
}<|MERGE_RESOLUTION|>--- conflicted
+++ resolved
@@ -196,11 +196,7 @@
                 {!cursor_embedded && <li #show-remote-cursor .toggle-option><span>{svg_checkmark}</span>{translate('Show remote cursor')}</li>}
                 <li #show-quality-monitor .toggle-option><span>{svg_checkmark}</span>{translate('Show quality monitor')}</li> 
                 {audio_enabled ? <li #disable-audio .toggle-option><span>{svg_checkmark}</span>{translate('Mute')}</li> : ""}
-<<<<<<< HEAD
-                {((is_win && pi.platform == "Windows")||(is_linux && pi.platform == "Linux"))||(is_osx && pi.platform == "Mac OS") && file_enabled ? <li #enable-file-transfer .toggle-option><span>{svg_checkmark}</span>{translate('Allow file copy and paste')}</li> : ""}
-=======
                 {(is_win && pi.platform == "Windows") && file_enabled ? <li #enable-file-transfer .toggle-option><span>{svg_checkmark}</span>{translate('Allow file copy and paste')}</li> : ""}
->>>>>>> fdc4d6dd
                 {keyboard_enabled && clipboard_enabled ? <li #disable-clipboard .toggle-option><span>{svg_checkmark}</span>{translate('Disable clipboard')}</li> : ""} 
                 {keyboard_enabled ? <li #lock-after-session-end .toggle-option><span>{svg_checkmark}</span>{translate('Lock after session end')}</li> : ""} 
                 {keyboard_enabled && pi.platform == "Windows" ? <li #privacy-mode><span>{svg_checkmark}</span>{translate('Privacy mode')}</li> : ""}
