name: Build the flutter version of the RustDesk

on:
  workflow_call:
    inputs:
      upload-artifact:
        type: boolean
        default: true
      upload-tag:
        type: string
        default: "nightly"

# NOTE: F-Droid builder script 'flutter/build_fdroid.sh' reads environment
# variables from this workflow!
#
# It does NOT read build steps, however, so please fix 'flutter/build_fdroid.sh
# whenever you add changes to Android CI build action ('build-rustdesk-android')
# in this file!

env:
  SCITER_RUST_VERSION: "1.75" # https://github.com/rustdesk/rustdesk/discussions/7503, also 1.78 has ABI change which causes our sciter version not working, https://blog.rust-lang.org/2024/03/30/i128-layout-update.html
  RUST_VERSION: "1.75" # sciter failed on m1 with 1.78 because of https://blog.rust-lang.org/2024/03/30/i128-layout-update.html
  CARGO_NDK_VERSION: "3.1.2"
  SCITER_ARMV7_CMAKE_VERSION: "3.29.7"
  SCITER_NASM_DEBVERSION: "2.14-1"
  LLVM_VERSION: "15.0.6"
  FLUTTER_VERSION: "3.24.4"
  ANDROID_FLUTTER_VERSION: "3.24.4"
  # for arm64 linux because official Dart SDK does not work
  FLUTTER_ELINUX_VERSION: "3.16.9"
  TAG_NAME: "${{ inputs.upload-tag }}"
  VCPKG_BINARY_SOURCES: "clear;x-gha,readwrite"
  # vcpkg version: 2024.07.12
  VCPKG_COMMIT_ID: "1de2026f28ead93ff1773e6e680387643e914ea1"
  VERSION: "1.3.3"
  NDK_VERSION: "r27b"
  #signing keys env variable checks
  ANDROID_SIGNING_KEY: "${{ secrets.ANDROID_SIGNING_KEY }}"
  MACOS_P12_BASE64: "${{ secrets.MACOS_P12_BASE64 }}"
  # To make a custom build with your own servers set the below secret values
  RS_PUB_KEY: "${{ secrets.RS_PUB_KEY }}"
  RENDEZVOUS_SERVER: "${{ secrets.RENDEZVOUS_SERVER }}"
  API_SERVER: "${{ secrets.API_SERVER }}"
  UPLOAD_ARTIFACT: "${{ inputs.upload-artifact }}"
  SIGN_BASE_URL: "${{ secrets.SIGN_BASE_URL }}"

jobs:
  generate-bridge:
    uses: ./.github/workflows/bridge.yml

  build-RustDeskTempTopMostWindow:
    uses: ./.github/workflows/third-party-RustDeskTempTopMostWindow.yml
    with:
      upload-artifact: ${{ inputs.upload-artifact }}
      target: windows-2022
      configuration: Release
      platform: x64
      target_version: Windows10
    strategy:
      fail-fast: false

  build-for-windows-flutter:
    name: ${{ matrix.job.target }}
    needs: [build-RustDeskTempTopMostWindow, generate-bridge]
    runs-on: ${{ matrix.job.os }}
    strategy:
      fail-fast: false
      matrix:
        job:
          # - { target: i686-pc-windows-msvc        , os: windows-2022                  }
          # - { target: x86_64-pc-windows-gnu       , os: windows-2022                  }
          - {
              target: x86_64-pc-windows-msvc,
              os: windows-2022,
              arch: x86_64,
              vcpkg-triplet: x64-windows-static,
            }
          # - { target: aarch64-pc-windows-msvc, os: windows-2022, arch: aarch64 }
    steps:
      - name: Export GitHub Actions cache environment variables
        uses: actions/github-script@v6
        with:
          script: |
            core.exportVariable('ACTIONS_CACHE_URL', process.env.ACTIONS_CACHE_URL || '');
            core.exportVariable('ACTIONS_RUNTIME_TOKEN', process.env.ACTIONS_RUNTIME_TOKEN || '');

      - name: Checkout source code
        uses: actions/checkout@v4

      - name: Restore bridge files
        uses: actions/download-artifact@master
        with:
          name: bridge-artifact
          path: ./

      - name: Install LLVM and Clang
        uses: KyleMayes/install-llvm-action@v1
        with:
          version: ${{ env.LLVM_VERSION }}

      - name: Install flutter
        uses: subosito/flutter-action@v2.12.0 #https://github.com/subosito/flutter-action/issues/277
        with:
          channel: "stable"
          flutter-version: ${{ env.FLUTTER_VERSION }}
          cache: true

      # https://github.com/flutter/flutter/issues/155685
      - name: Replace engine with rustdesk custom flutter engine
        run: |
          flutter doctor -v
          flutter precache --windows
          Invoke-WebRequest -Uri https://github.com/rustdesk/engine/releases/download/main/windows-x64-release.zip -OutFile windows-x64-release.zip
          Expand-Archive -Path windows-x64-release.zip -DestinationPath windows-x64-release
          mv -Force windows-x64-release/*  C:/hostedtoolcache/windows/flutter/stable-${{ env.FLUTTER_VERSION }}-x64/bin/cache/artifacts/engine/windows-x64-release/

      - name: Patch flutter
        shell: bash
        run: |
          cd $(dirname $(dirname $(which flutter)))
          # https://github.com/flutter/flutter/commit/b5847d364a26d727af58ab885a6123e0e5304b2b#diff-634a338bd9ed19b66a27beba35a8acf4defffd8beff256113e6811771a0c4821R543
          PATCH_PATH="${{ github.workspace }}/.github/patches/flutter_3.24.4_dropdown_menu_enableFilter.diff"
          PATCH_PATH=$(echo "$PATCH_PATH" | sed 's/\\/\//g')
          [[ "3.24.4" == ${{env.FLUTTER_VERSION}} ]] && git apply "$PATCH_PATH"

      - name: Install Rust toolchain
        uses: dtolnay/rust-toolchain@v1
        with:
          toolchain: ${{ env.SCITER_RUST_VERSION }}
          targets: ${{ matrix.job.target }}
          components: "rustfmt"

      - uses: Swatinem/rust-cache@v2
        with:
          prefix-key: ${{ matrix.job.os }}

      - name: Setup vcpkg with Github Actions binary cache
        uses: lukka/run-vcpkg@v11
        with:
          vcpkgDirectory: C:\vcpkg
          vcpkgGitCommitId: ${{ env.VCPKG_COMMIT_ID }}
          doNotCache: false

      - name: Install vcpkg dependencies
        env:
          VCPKG_DEFAULT_HOST_TRIPLET: ${{ matrix.job.vcpkg-triplet }}
        run: |
          if ! $VCPKG_ROOT/vcpkg \
            install \
            --triplet ${{ matrix.job.vcpkg-triplet }} \
            --x-install-root="$VCPKG_ROOT/installed"; then
            find "${VCPKG_ROOT}/" -name "*.log" | while read -r _1; do
              echo "$_1:"
              echo "======"
              cat "$_1"
              echo "======"
              echo ""
            done
            exit 1
          fi
        shell: bash

      - name: Build rustdesk
        run: |
          Invoke-WebRequest -Uri https://github.com/rustdesk-org/rdev/releases/download/usbmmidd_v2/usbmmidd_v2.zip -OutFile usbmmidd_v2.zip
          Expand-Archive usbmmidd_v2.zip -DestinationPath .
          python3 .\build.py --portable --hwcodec --flutter --vram --skip-portable-pack
          Remove-Item -Path usbmmidd_v2\Win32 -Recurse
          Remove-Item -Path "usbmmidd_v2\deviceinstaller64.exe", "usbmmidd_v2\deviceinstaller.exe", "usbmmidd_v2\usbmmidd.bat"
          mv ./flutter/build/windows/x64/runner/Release ./rustdesk
          mv -Force .\usbmmidd_v2 ./rustdesk

      - name: find Runner.res
        # Windows: find Runner.res (compiled from ./flutter/windows/runner/Runner.rc), copy to ./Runner.res
        # Runner.rc does not contain actual version, but Runner.res does
        continue-on-error: true
        shell: bash
        run: |
          runner_res=$(find . -name "Runner.res");
          if [ "$runner_res" == "" ]; then
            echo "Runner.res: not found";
          else
            echo "Runner.res: $runner_res";
            cp $runner_res ./libs/portable/Runner.res;
            echo "list ./libs/portable/Runner.res";
            ls -l ./libs/portable/Runner.res;
          fi

      - name: Download RustDeskTempTopMostWindow artifacts
        uses: actions/download-artifact@master
        if: ${{ inputs.upload-artifact }}
        with:
          name: topmostwindow-artifacts
          path: "./rustdesk"

      - name: Upload unsigned
        if: env.UPLOAD_ARTIFACT == 'true'
        uses: actions/upload-artifact@master
        with:
          name: rustdesk-unsigned-windows-${{ matrix.job.arch }}
          path: rustdesk

      - name: Sign rustdesk files
        if: env.UPLOAD_ARTIFACT == 'true' && env.SIGN_BASE_URL != ''
        shell: bash
        run: |
          pip3 install requests argparse
          BASE_URL=${{ secrets.SIGN_BASE_URL }} SECRET_KEY=${{ secrets.SIGN_SECRET_KEY }} python3 res/job.py sign_files ./rustdesk/

      - name: Build self-extracted executable
        shell: bash
        if: env.UPLOAD_ARTIFACT == 'true'
        run: |
          sed -i '/dpiAware/d' res/manifest.xml
          pushd ./libs/portable
          pip3 install -r requirements.txt
          python3 ./generate.py -f ../../rustdesk/ -o . -e ../../rustdesk/rustdesk.exe
          popd
          mkdir -p ./SignOutput
          mv ./target/release/rustdesk-portable-packer.exe ./SignOutput/rustdesk-${{ env.VERSION }}-${{ matrix.job.arch }}.exe

      - name: Add MSBuild to PATH
        uses: microsoft/setup-msbuild@v2

      - name: Build msi
        if: env.UPLOAD_ARTIFACT == 'true'
        run: |
          pushd ./res/msi
          python preprocess.py --arp -d ../../rustdesk
          nuget restore msi.sln
          msbuild msi.sln -p:Configuration=Release -p:Platform=x64 /p:TargetVersion=Windows10
          mv ./Package/bin/x64/Release/en-us/Package.msi ../../SignOutput/rustdesk-${{ env.VERSION }}-${{ matrix.job.arch }}.msi
          sha256sum ../../SignOutput/rustdesk-*.msi

      - name: Sign rustdesk self-extracted file
        if: env.UPLOAD_ARTIFACT == 'true' && env.SIGN_BASE_URL != ''
        shell: bash
        run: |
          BASE_URL=${{ secrets.SIGN_BASE_URL }} SECRET_KEY=${{ secrets.SIGN_SECRET_KEY }} python3 res/job.py sign_files ./SignOutput

      - name: Publish Release
        uses: softprops/action-gh-release@v1
        if: env.UPLOAD_ARTIFACT == 'true'
        with:
          prerelease: true
          tag_name: ${{ env.TAG_NAME }}
          files: |
            ./SignOutput/rustdesk-*.msi
            ./SignOutput/rustdesk-*.exe

  # The fallback for the flutter version, we use Sciter for 32bit Windows.
  build-for-windows-sciter:
    name: ${{ matrix.job.target }} (${{ matrix.job.os }})
    runs-on: ${{ matrix.job.os }}
    # Temporarily disable this action due to additional test is needed.
    # if: false
    strategy:
      fail-fast: false
      matrix:
        job:
          # - { target: i686-pc-windows-msvc        , os: windows-2022                  }
          # - { target: x86_64-pc-windows-gnu       , os: windows-2022                  }
          - {
              target: i686-pc-windows-msvc,
              os: windows-2022,
              arch: x86,
              vcpkg-triplet: x86-windows-static,
            }
          # - { target: aarch64-pc-windows-msvc, os: windows-2022 }
    steps:
      - name: Export GitHub Actions cache environment variables
        uses: actions/github-script@v6
        with:
          script: |
            core.exportVariable('ACTIONS_CACHE_URL', process.env.ACTIONS_CACHE_URL || '');
            core.exportVariable('ACTIONS_RUNTIME_TOKEN', process.env.ACTIONS_RUNTIME_TOKEN || '');

      - name: Checkout source code
        uses: actions/checkout@v4

      - name: Install LLVM and Clang
        uses: rustdesk-org/install-llvm-action-32bit@master
        with:
          version: ${{ env.LLVM_VERSION }}

      - name: Install Rust toolchain
        uses: dtolnay/rust-toolchain@v1
        with:
          toolchain: nightly-2023-10-13-${{ matrix.job.target }} # must use nightly here, because of abi_thiscall feature required
          targets: ${{ matrix.job.target }}
          components: "rustfmt"

      - uses: Swatinem/rust-cache@v2
        with:
          prefix-key: ${{ matrix.job.os }}-sciter

      - name: Setup vcpkg with Github Actions binary cache
        uses: lukka/run-vcpkg@v11
        with:
          vcpkgDirectory: C:\vcpkg
          vcpkgGitCommitId: ${{ env.VCPKG_COMMIT_ID }}
          doNotCache: false

      - name: Install vcpkg dependencies
        env:
          VCPKG_DEFAULT_HOST_TRIPLET: ${{ matrix.job.vcpkg-triplet }}
        run: |
          if ! $VCPKG_ROOT/vcpkg \
            install \
            --triplet ${{ matrix.job.vcpkg-triplet }} \
            --x-install-root="$VCPKG_ROOT/installed"; then
            find "${VCPKG_ROOT}/" -name "*.log" | while read -r _1; do
              echo "$_1:"
              echo "======"
              cat "$_1"
              echo "======"
              echo ""
            done
            exit 1
          fi
        shell: bash

      - name: Build rustdesk
        id: build
        shell: bash
        run: |
          python3 res/inline-sciter.py
          # Patch sciter x86
          sed -i 's/branch = "dyn"/branch = "dyn_x86"/g' ./Cargo.toml
          cargo build --features inline,vram,hwcodec --release --bins
          mkdir -p ./Release
          mv ./target/release/rustdesk.exe ./Release/rustdesk.exe
          curl -LJ -o ./Release/sciter.dll https://github.com/c-smile/sciter-sdk/raw/master/bin.win/x32/sciter.dll
          echo "output_folder=./Release" >> $GITHUB_OUTPUT
          curl -LJ -o ./usbmmidd_v2.zip https://github.com/rustdesk-org/rdev/releases/download/usbmmidd_v2/usbmmidd_v2.zip
          unzip usbmmidd_v2.zip
          # Do not remove x64 files, because the user may run the 32bit version on a 64bit system.
          # Do not remove ./usbmmidd_v2/deviceinstaller64.exe, as x86 exe cannot install and uninstall drivers when running on x64,
          # we need the x64 exe to install and uninstall the driver.
          rm -rf ./usbmmidd_v2/deviceinstaller.exe ./usbmmidd_v2/usbmmidd.bat
          mv ./usbmmidd_v2 ./Release || true

      - name: find Runner.res
        # Windows: find Runner.res (compiled from ./flutter/windows/runner/Runner.rc), copy to ./Runner.res
        # Runner.rc does not contain actual version, but Runner.res does
        continue-on-error: true
        shell: bash
        run: |
          runner_res=$(find . -name "Runner.res");
          if [ "$runner_res" == "" ]; then
            echo "Runner.res: not found";
          else
            echo "Runner.res: $runner_res";
            cp $runner_res ./libs/portable/Runner.res;
            echo "list ./libs/portable/Runner.res";
            ls -l ./libs/portable/Runner.res;
          fi

      - name: Sign rustdesk files
        if: env.UPLOAD_ARTIFACT == 'true' && env.SIGN_BASE_URL != ''
        shell: bash
        run: |
          pip3 install requests argparse
          BASE_URL=${{ secrets.SIGN_BASE_URL }} SECRET_KEY=${{ secrets.SIGN_SECRET_KEY }} python3 res/job.py sign_files ./Release/

      - name: Build self-extracted executable
        shell: bash
        run: |
          sed -i '/dpiAware/d' res/manifest.xml
          pushd ./libs/portable
          pip3 install -r requirements.txt
          python3 ./generate.py -f ../../Release/ -o . -e ../../Release/rustdesk.exe
          popd
          mkdir -p ./SignOutput
          mv ./target/release/rustdesk-portable-packer.exe ./SignOutput/rustdesk-${{ env.VERSION }}-${{ matrix.job.arch }}-sciter.exe

      - name: Sign rustdesk self-extracted file
        if: env.UPLOAD_ARTIFACT == 'true' && env.SIGN_BASE_URL != ''
        shell: bash
        run: |
          BASE_URL=${{ secrets.SIGN_BASE_URL }} SECRET_KEY=${{ secrets.SIGN_SECRET_KEY }} python3 res/job.py sign_files ./SignOutput/

      - name: Publish Release
        uses: softprops/action-gh-release@v1
        if: env.UPLOAD_ARTIFACT == 'true'
        with:
          prerelease: true
          tag_name: ${{ env.TAG_NAME }}
          files: |
            ./SignOutput/rustdesk-*.exe

  build-for-macOS-arm64-selfhost:
    # use build-for-macOS instead
    if: false
    runs-on: [self-hosted, macOS, ARM64]
    needs: [generate-bridge]
    steps:
      - name: Export GitHub Actions cache environment variables
        uses: actions/github-script@v6
        with:
          script: |
            core.exportVariable('ACTIONS_CACHE_URL', process.env.ACTIONS_CACHE_URL || '');
            core.exportVariable('ACTIONS_RUNTIME_TOKEN', process.env.ACTIONS_RUNTIME_TOKEN || '');

      - name: Checkout source code
        uses: actions/checkout@v4

      - name: Restore bridge files
        uses: actions/download-artifact@master
        with:
          name: bridge-artifact
          path: ./

      - name: Build rustdesk
        run: |
          ./build.py --flutter --hwcodec

      - name: create unsigned dmg
        if: env.UPLOAD_ARTIFACT == 'true'
        run: |
          CREATE_DMG="$(command -v create-dmg)"
          CREATE_DMG="$(readlink -f "$CREATE_DMG")"
          sed -i -e 's/MAXIMUM_UNMOUNTING_ATTEMPTS=3/MAXIMUM_UNMOUNTING_ATTEMPTS=7/' "$CREATE_DMG"
          create-dmg --icon "RustDesk.app" 200 190 --hide-extension "RustDesk.app" --window-size 800 400 --app-drop-link 600 185 rustdesk-${{ env.VERSION }}-arm64.dmg ./flutter/build/macos/Build/Products/Release/RustDesk.app

      - name: Upload unsigned macOS app
        if: env.UPLOAD_ARTIFACT == 'true'
        uses: actions/upload-artifact@master
        with:
          name: rustdesk-unsigned-macos-arm64
          path: rustdesk-${{ env.VERSION }}-arm64.dmg # can not upload the directory directly or tar.gz file, which destroy the link structure, causing the codesign failed

      - name: Codesign app and create signed dmg
        if: env.MACOS_P12_BASE64 != null && env.UPLOAD_ARTIFACT == 'true'
        run: |
          # Patch create-dmg to give more attempts to unmount image
          CREATE_DMG="$(command -v create-dmg)"
          CREATE_DMG="$(readlink -f "$CREATE_DMG")"
          sed -i -e 's/MAXIMUM_UNMOUNTING_ATTEMPTS=3/MAXIMUM_UNMOUNTING_ATTEMPTS=7/' "$CREATE_DMG"
          # start sign the rustdesk.app and dmg
          rm -rf *.dmg || true
          codesign --force --options runtime -s ${{ secrets.MACOS_CODESIGN_IDENTITY }} --deep --strict ./flutter/build/macos/Build/Products/Release/RustDesk.app -vvv
          create-dmg --icon "RustDesk.app" 200 190 --hide-extension "RustDesk.app" --window-size 800 400 --app-drop-link 600 185 rustdesk-${{ env.VERSION }}.dmg ./flutter/build/macos/Build/Products/Release/RustDesk.app
          codesign --force --options runtime -s ${{ secrets.MACOS_CODESIGN_IDENTITY }} --deep --strict rustdesk-${{ env.VERSION }}.dmg -vvv
          # notarize the rustdesk-${{ env.VERSION }}.dmg
          rcodesign notary-submit --api-key-path ~/.p12/api-key.json  --staple rustdesk-${{ env.VERSION }}.dmg

      - name: Rename rustdesk
        if: env.UPLOAD_ARTIFACT == 'true'
        run: |
          for name in rustdesk*??.dmg; do
              mv "$name" "${name%%.dmg}-aarch64.dmg"
          done

      - name: Publish DMG package
        if: env.UPLOAD_ARTIFACT == 'true'
        uses: softprops/action-gh-release@v1
        with:
          prerelease: true
          tag_name: ${{ env.TAG_NAME }}
          files: |
            rustdesk*-aarch64.dmg

  build-rustdesk-ios:
    #if: ${{ inputs.upload-artifact }}
    if: false
    name: build rustdesk ios ipa
    runs-on: ${{ matrix.job.os }}
    needs: [generate-bridge]
    strategy:
      fail-fast: false
      matrix:
        job:
          - {
              arch: aarch64,
              target: aarch64-apple-ios,
              os: macos-13,
              vcpkg-triplet: arm64-ios,
            }
    steps:
      - name: Export GitHub Actions cache environment variables
        uses: actions/github-script@v6
        with:
          script: |
            core.exportVariable('ACTIONS_CACHE_URL', process.env.ACTIONS_CACHE_URL || '');
            core.exportVariable('ACTIONS_RUNTIME_TOKEN', process.env.ACTIONS_RUNTIME_TOKEN || '');

      - name: Install dependencies
        run: |
          brew install nasm yasm
      - name: Checkout source code
        uses: actions/checkout@v4
      - name: Install flutter
        uses: subosito/flutter-action@v2
        with:
          channel: "stable"
          flutter-version: ${{ env.FLUTTER_VERSION }}

      - name: Patch flutter
        run: |
          cd $(dirname $(dirname $(which flutter)))
          [[ "3.24.4" == ${{env.FLUTTER_VERSION}} ]] && git apply ${{ github.workspace }}/.github/patches/flutter_3.24.4_dropdown_menu_enableFilter.diff

      - name: Setup vcpkg with Github Actions binary cache
        uses: lukka/run-vcpkg@v11
        with:
          vcpkgGitCommitId: ${{ env.VCPKG_COMMIT_ID }}
          doNotCache: false

      - name: Install vcpkg dependencies
        run: |
          if ! $VCPKG_ROOT/vcpkg \
            install \
            --triplet ${{ matrix.job.vcpkg-triplet }} \
            --x-install-root="$VCPKG_ROOT/installed"; then
            find "${VCPKG_ROOT}/" -name "*.log" | while read -r _1; do
              echo "$_1:"
              echo "======"
              cat "$_1"
              echo "======"
              echo ""
            done
            exit 1
          fi
        shell: bash

      - name: Install Rust toolchain
        uses: dtolnay/rust-toolchain@v1
        with:
          toolchain: ${{ env.RUST_VERSION }}
          targets: ${{ matrix.job.target }}
          components: "rustfmt"

      - uses: Swatinem/rust-cache@v2
        with:
          prefix-key: rustdesk-lib-cache-ios
          key: ${{ matrix.job.target }}

      - name: Restore bridge files
        uses: actions/download-artifact@master
        with:
          name: bridge-artifact
          path: ./

      - name: Build rustdesk lib
        run: |
          rustup target add ${{ matrix.job.target }}
          cargo build --features flutter,hwcodec --release --target aarch64-apple-ios --lib

      - name: Build rustdesk
        shell: bash
        run: |
          pushd flutter
          # flutter build ipa --release --obfuscate --split-debug-info=./split-debug-info --no-codesign
          # for easy debugging
          flutter build ipa --release --no-codesign

      # - name: Upload Artifacts
      #   # if: env.ANDROID_SIGNING_KEY != null && env.UPLOAD_ARTIFACT == 'true'
      #   uses: actions/upload-artifact@master
      #   with:
      #     name: rustdesk-${{ env.VERSION }}-${{ matrix.job.arch }}.apk
      #     path: flutter/build/ios/ipa/*.ipa

      # - name: Publish ipa package
      #   # if: env.ANDROID_SIGNING_KEY != null && env.UPLOAD_ARTIFACT == 'true'
      #   uses: softprops/action-gh-release@v1
      #   with:
      #     prerelease: true
      #     tag_name: ${{ env.TAG_NAME }}
      #     files: |
      #       flutter/build/ios/ipa/*.ipa

  build-rustdesk-ios-selfhost:
    #if: ${{ inputs.upload-artifact }}
    if: false
    runs-on: [self-hosted, macOS, ARM64]
    needs: [generate-bridge]
    strategy:
      fail-fast: false
    steps:
      - name: Export GitHub Actions cache environment variables
        uses: actions/github-script@v6
        with:
          script: |
            core.exportVariable('ACTIONS_CACHE_URL', process.env.ACTIONS_CACHE_URL || '');
            core.exportVariable('ACTIONS_RUNTIME_TOKEN', process.env.ACTIONS_RUNTIME_TOKEN || '');

      - name: Checkout source code
        uses: actions/checkout@v4

      # $VCPKG_ROOT/vcpkg install --triplet arm64-ios --x-install-root="$VCPKG_ROOT/installed"

      - name: Restore bridge files
        uses: actions/download-artifact@master
        with:
          name: bridge-artifact
          path: ./

      - name: Build rustdesk lib
        run: |
          cargo build --features flutter,hwcodec --release --target aarch64-apple-ios --lib

      - name: Build rustdesk
        # ios sdk not installed on this machine, I will install it later after I am back home
        if: false
        shell: bash
        run: |
          pushd flutter
          # flutter build ipa --release --obfuscate --split-debug-info=./split-debug-info --no-codesign
          # for easy debugging
          flutter build ipa --release --no-codesign

      # - name: Upload Artifacts
      #   # if: env.ANDROID_SIGNING_KEY != null && env.UPLOAD_ARTIFACT == 'true'
      #   uses: actions/upload-artifact@master
      #   with:
      #     name: rustdesk-${{ env.VERSION }}-${{ matrix.job.arch }}.apk
      #     path: flutter/build/ios/ipa/*.ipa

      # - name: Publish ipa package
      #   # if: env.ANDROID_SIGNING_KEY != null && env.UPLOAD_ARTIFACT == 'true'
      #   uses: softprops/action-gh-release@v1
      #   with:
      #     prerelease: true
      #     tag_name: ${{ env.TAG_NAME }}
      #     files: |
      #       flutter/build/ios/ipa/*.ipa

  build-for-macOS:
    name: ${{ matrix.job.target }}
    runs-on: ${{ matrix.job.os }}
    needs: [generate-bridge]
    strategy:
      fail-fast: false
      matrix:
        job:
          - {
              target: x86_64-apple-darwin,
              os: macos-13, #macos-latest or macos-14 use M1 now, https://docs.github.com/en/actions/using-github-hosted-runners/about-github-hosted-runners/about-github-hosted-runners#:~:text=14%20GB-,macos%2Dlatest%20or%20macos%2D14,-The%20macos%2Dlatestlabel
              extra-build-args: "",
              arch: x86_64,
            }
          - {
              target: aarch64-apple-darwin,
              os: macos-latest,
              # extra-build-args: "--disable-flutter-texture-render", # disable this for mac, because we see a lot of users reporting flickering both on arm and x64, and we can not confirm if texture rendering has better performance if htere is no vram, https://github.com/rustdesk/rustdesk/issues/6296
              extra-build-args: "",
              arch: aarch64,
            }
    steps:
      - name: Export GitHub Actions cache environment variables
        uses: actions/github-script@v6
        with:
          script: |
            core.exportVariable('ACTIONS_CACHE_URL', process.env.ACTIONS_CACHE_URL || '');
            core.exportVariable('ACTIONS_RUNTIME_TOKEN', process.env.ACTIONS_RUNTIME_TOKEN || '');

      - name: Checkout source code
        uses: actions/checkout@v4

      - name: Import the codesign cert
        if: env.MACOS_P12_BASE64 != null
        uses: apple-actions/import-codesign-certs@v1
        with:
          p12-file-base64: ${{ secrets.MACOS_P12_BASE64 }}
          p12-password: ${{ secrets.MACOS_P12_PASSWORD }}
          keychain: rustdesk

      - name: Check sign and import sign key
        if: env.MACOS_P12_BASE64 != null
        run: |
          security default-keychain -s rustdesk.keychain
          security find-identity -v

      - name: Import notarize key
        if: env.MACOS_P12_BASE64 != null
        uses: timheuer/base64-to-file@v1.2
        with:
          # https://gregoryszorc.com/docs/apple-codesign/stable/apple_codesign_rcodesign.html#notarizing-and-stapling
          fileName: rustdesk.json
          fileDir: ${{ github.workspace }}
          encodedString: ${{ secrets.MACOS_NOTARIZE_JSON }}

      - name: Install rcodesign tool
        if: env.MACOS_P12_BASE64 != null
        shell: bash
        run: |
          pushd /tmp
          wget https://github.com/indygreg/apple-platform-rs/releases/download/apple-codesign%2F0.22.0/apple-codesign-0.22.0-macos-universal.tar.gz
          tar -zxvf apple-codesign-0.22.0-macos-universal.tar.gz
          mv apple-codesign-0.22.0-macos-universal/rcodesign /usr/local/bin
          popd

      - name: Install build runtime
        run: |
          brew install llvm create-dmg nasm cmake gcc wget ninja pkg-config

      - name: Install flutter
        uses: subosito/flutter-action@v2
        with:
          channel: "stable"
          flutter-version: ${{ env.FLUTTER_VERSION }}

      - name: Patch flutter
        run: |
          cd $(dirname $(dirname $(which flutter)))
          [[ "3.24.4" == ${{env.FLUTTER_VERSION}} ]] && git apply ${{ github.workspace }}/.github/patches/flutter_3.24.4_dropdown_menu_enableFilter.diff

      - name: Workaround for flutter issue
        shell: bash
        run: |
          cd "$(dirname "$(which flutter)")"
          # https://github.com/flutter/flutter/issues/133533
          sed -i -e 's/_setFramesEnabledState(false);/\/\/_setFramesEnabledState(false);/g' ../packages/flutter/lib/src/scheduler/binding.dart
          grep -n '_setFramesEnabledState(false);' ../packages/flutter/lib/src/scheduler/binding.dart

      - name: Install Rust toolchain
        uses: dtolnay/rust-toolchain@v1
        with:
          toolchain: ${{ env.RUST_VERSION }}
          targets: ${{ matrix.job.target }}
          components: "rustfmt"

      - uses: Swatinem/rust-cache@v2
        with:
          prefix-key: ${{ matrix.job.os }}

      - name: Restore bridge files
        uses: actions/download-artifact@master
        with:
          name: bridge-artifact
          path: ./

      - name: Setup vcpkg with Github Actions binary cache
        uses: lukka/run-vcpkg@v11
        with:
          vcpkgGitCommitId: ${{ env.VCPKG_COMMIT_ID }}
          doNotCache: false

      - name: Install vcpkg dependencies
        run: |
          if ! $VCPKG_ROOT/vcpkg \
            install \
            --x-install-root="$VCPKG_ROOT/installed"; then
            find "${VCPKG_ROOT}/" -name "*.log" | while read -r _1; do
              echo "$_1:"
              echo "======"
              cat "$_1"
              echo "======"
              echo ""
            done
            exit 1
          fi

      - name: Show version information (Rust, cargo, Clang)
        shell: bash
        run: |
          clang --version || true
          rustup -V
          rustup toolchain list
          rustup default
          cargo -V
          rustc -V

      - name: Build rustdesk
        run: |
          ./build.py --flutter --hwcodec ${{ matrix.job.extra-build-args }}

      - name: create unsigned dmg
        if: env.UPLOAD_ARTIFACT == 'true'
        run: |
          CREATE_DMG="$(command -v create-dmg)"
          CREATE_DMG="$(readlink -f "$CREATE_DMG")"
          sed -i -e 's/MAXIMUM_UNMOUNTING_ATTEMPTS=3/MAXIMUM_UNMOUNTING_ATTEMPTS=7/' "$CREATE_DMG"
          create-dmg --icon "RustDesk.app" 200 190 --hide-extension "RustDesk.app" --window-size 800 400 --app-drop-link 600 185 rustdesk-${{ env.VERSION }}-${{ matrix.job.arch }}.dmg ./flutter/build/macos/Build/Products/Release/RustDesk.app

      - name: Upload unsigned macOS app
        if: env.UPLOAD_ARTIFACT == 'true'
        uses: actions/upload-artifact@master
        with:
          name: rustdesk-unsigned-macos-${{ matrix.job.arch }}
          path: rustdesk-${{ env.VERSION }}-${{ matrix.job.arch }}.dmg # can not upload the directory directly or tar.gz, which destroy the link structure, causing the codesign failed

      - name: Codesign app and create signed dmg
        if: env.MACOS_P12_BASE64 != null && env.UPLOAD_ARTIFACT == 'true'
        run: |
          # Patch create-dmg to give more attempts to unmount image
          CREATE_DMG="$(command -v create-dmg)"
          CREATE_DMG="$(readlink -f "$CREATE_DMG")"
          sed -i -e 's/MAXIMUM_UNMOUNTING_ATTEMPTS=3/MAXIMUM_UNMOUNTING_ATTEMPTS=7/' "$CREATE_DMG"
          # Unlock keychain
          security default-keychain -s rustdesk.keychain
          security unlock-keychain -p ${{ secrets.MACOS_P12_PASSWORD }} rustdesk.keychain
          # start sign the rustdesk.app and dmg
          rm -rf *.dmg || true
          codesign --force --options runtime -s ${{ secrets.MACOS_CODESIGN_IDENTITY }} --deep --strict ./flutter/build/macos/Build/Products/Release/RustDesk.app -vvv
          create-dmg --icon "RustDesk.app" 200 190 --hide-extension "RustDesk.app" --window-size 800 400 --app-drop-link 600 185 rustdesk-${{ env.VERSION }}.dmg ./flutter/build/macos/Build/Products/Release/RustDesk.app
          codesign --force --options runtime -s ${{ secrets.MACOS_CODESIGN_IDENTITY }} --deep --strict rustdesk-${{ env.VERSION }}.dmg -vvv
          # notarize the rustdesk-${{ env.VERSION }}.dmg
          rcodesign notary-submit --api-key-path ${{ github.workspace }}/rustdesk.json  --staple rustdesk-${{ env.VERSION }}.dmg

      - name: Rename rustdesk
        if: env.UPLOAD_ARTIFACT == 'true'
        run: |
          for name in rustdesk*??.dmg; do
              mv "$name" "${name%%.dmg}-${{ matrix.job.arch }}.dmg"
          done

      - name: Publish DMG package
        if: env.UPLOAD_ARTIFACT == 'true'
        uses: softprops/action-gh-release@v1
        with:
          prerelease: true
          tag_name: ${{ env.TAG_NAME }}
          files: |
            rustdesk*-${{ matrix.job.arch }}.dmg

  publish_unsigned:
    needs:
      - build-for-macOS
      - build-for-windows-flutter
    runs-on: ubuntu-latest
    if: ${{ inputs.upload-artifact }}
    steps:
      - name: Download artifacts
        uses: actions/download-artifact@master
        with:
          name: rustdesk-unsigned-macos-x86_64
          path: ./

      - name: Download Artifacts
        uses: actions/download-artifact@master
        with:
          name: rustdesk-unsigned-macos-aarch64
          path: ./

      - name: Download Artifacts
        uses: actions/download-artifact@master
        with:
          name: rustdesk-unsigned-windows-x86_64
          path: ./windows-x86_64/

      - name: Combine unsigned app
        run: |
          tar czf rustdesk-${{ env.VERSION }}-unsigned.tar.gz *.dmg windows-x86_64

      - name: Publish unsigned app
        uses: softprops/action-gh-release@v1
        with:
          prerelease: true
          tag_name: ${{ env.TAG_NAME }}
          files: rustdesk-${{ env.VERSION }}-unsigned.tar.gz

  build-rustdesk-android:
    needs: [generate-bridge]
    name: build rustdesk android apk ${{ matrix.job.target }}
    runs-on: ${{ matrix.job.os }}
    strategy:
      fail-fast: false
      matrix:
        job:
          - {
              arch: aarch64,
              target: aarch64-linux-android,
              os: ubuntu-20.04,
              reltype: release,
              suffix: "",
            }
          - {
              arch: armv7,
              target: armv7-linux-androideabi,
              os: ubuntu-20.04,
              reltype: release,
              suffix: "",
            }
          - {
              arch: x86_64,
              target: x86_64-linux-android,
              os: ubuntu-20.04,
              reltype: release,
              suffix: "",
            }
    steps:
      - name: Free Disk Space (Ubuntu)
        uses: jlumbroso/free-disk-space@main
        with:
          tool-cache: false
          android: false
          dotnet: true
          haskell: true
          large-packages: false
          docker-images: true
          swap-storage: false

      - name: Export GitHub Actions cache environment variables
        uses: actions/github-script@v6
        with:
          script: |
            core.exportVariable('ACTIONS_CACHE_URL', process.env.ACTIONS_CACHE_URL || '');
            core.exportVariable('ACTIONS_RUNTIME_TOKEN', process.env.ACTIONS_RUNTIME_TOKEN || '');

      - name: Install dependencies
        run: |
          sudo apt-get update
          sudo apt-get install -y \
               clang \
               cmake \
               curl \
               gcc-multilib \
               git \
               g++ \
               g++-multilib \
               libayatana-appindicator3-dev \
               libasound2-dev \
               libc6-dev \
               libclang-10-dev \
               libgstreamer1.0-dev \
               libgstreamer-plugins-base1.0-dev \
               libgtk-3-dev \
               libpam0g-dev \
               libpulse-dev \
               libva-dev \
               libvdpau-dev \
               libxcb-randr0-dev \
               libxcb-shape0-dev \
               libxcb-xfixes0-dev \
               libxdo-dev \
               libxfixes-dev \
               llvm-10-dev \
               nasm \
               ninja-build \
               openjdk-17-jdk-headless \
               pkg-config \
               tree \
               wget

      - name: Checkout source code
        uses: actions/checkout@v4
      - name: Install flutter
        uses: subosito/flutter-action@v2
        with:
          channel: "stable"
          flutter-version: ${{ env.ANDROID_FLUTTER_VERSION }}

      - name: Patch flutter
        run: |
          cd $(dirname $(dirname $(which flutter)))
          [[ "3.24.4" == ${{env.ANDROID_FLUTTER_VERSION}} ]] && git apply ${{ github.workspace }}/.github/patches/flutter_3.24.4_dropdown_menu_enableFilter.diff

      - uses: nttld/setup-ndk@v1
        id: setup-ndk
        with:
          ndk-version: ${{ env.NDK_VERSION }}
          add-to-path: true

      - name: Setup vcpkg with Github Actions binary cache
        uses: lukka/run-vcpkg@v11
        with:
          vcpkgDirectory: /opt/artifacts/vcpkg
          vcpkgGitCommitId: ${{ env.VCPKG_COMMIT_ID }}
          doNotCache: false

      - name: Install vcpkg dependencies
        run: |
          case ${{ matrix.job.target }} in
            aarch64-linux-android)
              ANDROID_TARGET=arm64-v8a
            ;;
            armv7-linux-androideabi)
              ANDROID_TARGET=armeabi-v7a
            ;;
            x86_64-linux-android)
              ANDROID_TARGET=x86_64
            ;;
            i686-linux-android)
              ANDROID_TARGET=x86
            ;;
          esac
          if ! ./flutter/build_android_deps.sh "${ANDROID_TARGET}"; then
            find "${VCPKG_ROOT}/" -name "*.log" | while read -r _1; do
              echo "$_1:"
              echo "======"
              cat "$_1"
              echo "======"
              echo ""
            done
            exit 1
          fi
        shell: bash

      - name: Restore bridge files
        uses: actions/download-artifact@master
        with:
          name: bridge-artifact
          path: ./

      - name: Install Rust toolchain
        uses: dtolnay/rust-toolchain@v1
        with:
          toolchain: ${{ env.RUST_VERSION }}
          components: "rustfmt"

      - uses: Swatinem/rust-cache@v2
        with:
          prefix-key: rustdesk-lib-cache-android # TODO: drop '-android' part after caches are invalidated
          key: ${{ matrix.job.target }}

      - name: fix android for flutter 3.13
        if: ${{ env.ANDROID_FLUTTER_VERSION == '3.13.9' }}
        run: |
          cd flutter
          sed -i 's/uni_links_desktop/#uni_links_desktop/g' pubspec.yaml
          sed -i 's/extended_text: .*/extended_text: 11.1.0/' pubspec.yaml
          flutter pub get
          cd lib
          find . | grep dart | xargs sed -i 's/textScaler: TextScaler.linear(\(.*\)),/textScaleFactor: \1,/g'

      - name: Build rustdesk lib
        env:
          ANDROID_NDK_HOME: ${{ steps.setup-ndk.outputs.ndk-path }}
          ANDROID_NDK_ROOT: ${{ steps.setup-ndk.outputs.ndk-path }}
        run: |
          rustup target add ${{ matrix.job.target }}
          cargo install cargo-ndk --version ${{ env.CARGO_NDK_VERSION }}
          case ${{ matrix.job.target }} in
            aarch64-linux-android)
              ./flutter/ndk_arm64.sh
              mkdir -p ./flutter/android/app/src/main/jniLibs/arm64-v8a
              cp ./target/${{ matrix.job.target }}/release/liblibrustdesk.so ./flutter/android/app/src/main/jniLibs/arm64-v8a/librustdesk.so
            ;;
            armv7-linux-androideabi)
              ./flutter/ndk_arm.sh
              mkdir -p ./flutter/android/app/src/main/jniLibs/armeabi-v7a
              cp ./target/${{ matrix.job.target }}/release/liblibrustdesk.so ./flutter/android/app/src/main/jniLibs/armeabi-v7a/librustdesk.so
            ;;
            x86_64-linux-android)
              ./flutter/ndk_x64.sh
              mkdir -p ./flutter/android/app/src/main/jniLibs/x86_64
              cp ./target/${{ matrix.job.target }}/release/liblibrustdesk.so ./flutter/android/app/src/main/jniLibs/x86_64/librustdesk.so
            ;;
            i686-linux-android)
              ./flutter/ndk_x86.sh
              mkdir -p ./flutter/android/app/src/main/jniLibs/x86
              cp ./target/${{ matrix.job.target }}/release/liblibrustdesk.so ./flutter/android/app/src/main/jniLibs/x86/librustdesk.so
            ;;
          esac

      - name: Upload Rustdesk library to Artifacts
        uses: actions/upload-artifact@master
        with:
          name: librustdesk.so.${{ matrix.job.target }}
          path: ./target/${{ matrix.job.target }}/release/liblibrustdesk.so

      - name: Build rustdesk
        shell: bash
        env:
          JAVA_HOME: /usr/lib/jvm/java-17-openjdk-amd64
        run: |
          export PATH=/usr/lib/jvm/java-17-openjdk-amd64/bin:$PATH
          # temporary use debug sign config
          sed -i "s/signingConfigs.release/signingConfigs.debug/g" ./flutter/android/app/build.gradle
          case ${{ matrix.job.target }} in
            aarch64-linux-android)
              mkdir -p ./flutter/android/app/src/main/jniLibs/arm64-v8a
              cp ${ANDROID_NDK_HOME}/toolchains/llvm/prebuilt/linux-x86_64/sysroot/usr/lib/aarch64-linux-android/libc++_shared.so ./flutter/android/app/src/main/jniLibs/arm64-v8a/
              cp ./target/${{ matrix.job.target }}/release/liblibrustdesk.so ./flutter/android/app/src/main/jniLibs/arm64-v8a/librustdesk.so
              # build flutter
              pushd flutter
              flutter build apk "--${{ matrix.job.reltype }}" --target-platform android-arm64 --split-per-abi
              mv build/app/outputs/flutter-apk/app-arm64-v8a-${{ matrix.job.reltype }}.apk ../rustdesk-${{ env.VERSION }}-${{ matrix.job.arch }}${{ matrix.job.suffix }}.apk
            ;;
            armv7-linux-androideabi)
              mkdir -p ./flutter/android/app/src/main/jniLibs/armeabi-v7a
              cp ${ANDROID_NDK_HOME}/toolchains/llvm/prebuilt/linux-x86_64/sysroot/usr/lib/arm-linux-androideabi/libc++_shared.so ./flutter/android/app/src/main/jniLibs/armeabi-v7a/
              cp ./target/${{ matrix.job.target }}/release/liblibrustdesk.so ./flutter/android/app/src/main/jniLibs/armeabi-v7a/librustdesk.so
              # build flutter
              pushd flutter
              flutter build apk "--${{ matrix.job.reltype }}" --target-platform android-arm --split-per-abi
              mv build/app/outputs/flutter-apk/app-armeabi-v7a-${{ matrix.job.reltype }}.apk ../rustdesk-${{ env.VERSION }}-${{ matrix.job.arch }}${{ matrix.job.suffix }}.apk
            ;;
            x86_64-linux-android)
              mkdir -p ./flutter/android/app/src/main/jniLibs/x86_64
              cp ${ANDROID_NDK_HOME}/toolchains/llvm/prebuilt/linux-x86_64/sysroot/usr/lib/x86_64-linux-android/libc++_shared.so ./flutter/android/app/src/main/jniLibs/x86_64/
              cp ./target/${{ matrix.job.target }}/release/liblibrustdesk.so ./flutter/android/app/src/main/jniLibs/x86_64/librustdesk.so
              # build flutter
              pushd flutter
              flutter build apk "--${{ matrix.job.reltype }}" --target-platform android-x64 --split-per-abi
              mv build/app/outputs/flutter-apk/app-x86_64-${{ matrix.job.reltype }}.apk ../rustdesk-${{ env.VERSION }}-${{ matrix.job.arch }}${{ matrix.job.suffix }}.apk
            ;;
            i686-linux-android)
              mkdir -p ./flutter/android/app/src/main/jniLibs/x86
              cp ${ANDROID_NDK_HOME}/toolchains/llvm/prebuilt/linux-x86_64/sysroot/usr/lib/i686-linux-android/libc++_shared.so ./flutter/android/app/src/main/jniLibs/x86/
              cp ./target/${{ matrix.job.target }}/release/liblibrustdesk.so ./flutter/android/app/src/main/jniLibs/x86/librustdesk.so
              # build flutter
              pushd flutter
              flutter build apk "--${{ matrix.job.reltype }}" --target-platform android-x86 --split-per-abi
              mv build/app/outputs/flutter-apk/app-x86-${{ matrix.job.reltype }}.apk ../rustdesk-${{ env.VERSION }}-${{ matrix.job.arch }}${{ matrix.job.suffix }}.apk
            ;;
          esac
          popd
          mkdir -p signed-apk; pushd signed-apk
          mv ../rustdesk-${{ env.VERSION }}-${{ matrix.job.arch }}${{ matrix.job.suffix }}.apk .

<<<<<<< HEAD
      - name: Upload Unsigned Artifacts
        if: env.UPLOAD_ARTIFACT == 'true'
        uses: actions/upload-artifact@master
        with:
          name: rustdesk-unsigned-${{ env.VERSION }}-${{ matrix.job.arch }}${{ matrix.job.suffix }}.apk
          path: signed-apk
=======
      # https://github.com/r0adkll/sign-android-release/issues/84#issuecomment-1889636075
      - name: Setup sign tool version variable
        shell: bash
        run: |
          BUILD_TOOL_VERSION=$(ls /usr/local/lib/android/sdk/build-tools/ | tail -n 1)
          echo "ANDROID_SIGN_TOOL_VERSION=$BUILD_TOOL_VERSION" >> $GITHUB_ENV
          echo Last build tool version is: $BUILD_TOOL_VERSION
>>>>>>> 0a28d09f

      - uses: r0adkll/sign-android-release@v1
        name: Sign app APK
        if: env.ANDROID_SIGNING_KEY != null
        id: sign-rustdesk
        with:
          releaseDirectory: ./signed-apk
          signingKeyBase64: ${{ secrets.ANDROID_SIGNING_KEY }}
          alias: ${{ secrets.ANDROID_ALIAS }}
          keyStorePassword: ${{ secrets.ANDROID_KEY_STORE_PASSWORD }}
          keyPassword: ${{ secrets.ANDROID_KEY_PASSWORD }}
        env:
          # env.ANDROID_SIGN_TOOL_VERSION is set by Step "Setup sign tool version variable"
          BUILD_TOOLS_VERSION: ${{ env.ANDROID_SIGN_TOOL_VERSION }}

      - name: Upload Artifacts
        if: env.ANDROID_SIGNING_KEY != null && env.UPLOAD_ARTIFACT == 'true'
        uses: actions/upload-artifact@master
        with:
          name: rustdesk-${{ env.VERSION }}-${{ matrix.job.arch }}.apk
          path: ${{steps.sign-rustdesk.outputs.signedReleaseFile}}

      - name: Publish signed apk package
        if: env.ANDROID_SIGNING_KEY != null && env.UPLOAD_ARTIFACT == 'true'
        uses: softprops/action-gh-release@v1
        with:
          prerelease: true
          tag_name: ${{ env.TAG_NAME }}
          files: |
            ${{steps.sign-rustdesk.outputs.signedReleaseFile}}

      - name: Publish unsigned apk package
        if: env.ANDROID_SIGNING_KEY == null && env.UPLOAD_ARTIFACT == 'true'
        uses: softprops/action-gh-release@v1
        with:
          prerelease: true
          tag_name: ${{ env.TAG_NAME }}
          files: |
            signed-apk/rustdesk-${{ env.VERSION }}-${{ matrix.job.arch }}.apk

  build-rustdesk-android-universal:
    needs: [build-rustdesk-android]
    name: build rustdesk android universal apk
    #if: ${{ inputs.upload-artifact }}
    if: false
    runs-on: ubuntu-20.04
    env:
      reltype: release
      x86_target: "" # can be ",android-x86"
      suffix: ""
    steps:
      - name: Free Disk Space (Ubuntu)
        uses: jlumbroso/free-disk-space@main
        with:
          tool-cache: false
          android: false
          dotnet: true
          haskell: true
          large-packages: false
          docker-images: true
          swap-storage: false

      - name: Export GitHub Actions cache environment variables
        uses: actions/github-script@v6
        with:
          script: |
            core.exportVariable('ACTIONS_CACHE_URL', process.env.ACTIONS_CACHE_URL || '');
            core.exportVariable('ACTIONS_RUNTIME_TOKEN', process.env.ACTIONS_RUNTIME_TOKEN || '');

      - name: Install dependencies
        run: |
          sudo apt-get update
          sudo apt-get install -y \
               clang \
               cmake \
               curl \
               gcc-multilib \
               git \
               g++ \
               g++-multilib \
               libayatana-appindicator3-dev \
               libasound2-dev \
               libc6-dev \
               libclang-10-dev \
               libgstreamer1.0-dev \
               libgstreamer-plugins-base1.0-dev \
               libgtk-3-dev \
               libpam0g-dev \
               libpulse-dev \
               libva-dev \
               libvdpau-dev \
               libxcb-randr0-dev \
               libxcb-shape0-dev \
               libxcb-xfixes0-dev \
               libxdo-dev \
               libxfixes-dev \
               llvm-10-dev \
               nasm \
               ninja-build \
               openjdk-17-jdk-headless \
               pkg-config \
               tree \
               wget

      - name: Checkout source code
        uses: actions/checkout@v4
      - name: Install flutter
        uses: subosito/flutter-action@v2
        with:
          channel: "stable"
          flutter-version: ${{ env.ANDROID_FLUTTER_VERSION }}

      - name: Patch flutter
        run: |
          cd $(dirname $(dirname $(which flutter)))
          [[ "3.24.4" == ${{env.ANDROID_FLUTTER_VERSION}} ]] && git apply ${{ github.workspace }}/.github/patches/flutter_3.24.4_dropdown_menu_enableFilter.diff

      - name: Restore bridge files
        uses: actions/download-artifact@master
        with:
          name: bridge-artifact
          path: ./

      - name: Download Rustdesk library from Artifacts
        uses: actions/download-artifact@master
        with:
          name: librustdesk.so.aarch64-linux-android
          path: ./flutter/android/app/src/main/jniLibs/arm64-v8a

      - name: Download Rustdesk library from Artifacts
        uses: actions/download-artifact@master
        with:
          name: librustdesk.so.armv7-linux-androideabi
          path: ./flutter/android/app/src/main/jniLibs/armeabi-v7a

      - name: Download Rustdesk library from Artifacts
        uses: actions/download-artifact@master
        with:
          name: librustdesk.so.x86_64-linux-android
          path: ./flutter/android/app/src/main/jniLibs/x86_64

      - name: Download Rustdesk library from Artifacts
        if: ${{ env.reltype == 'debug' }}
        uses: actions/download-artifact@master
        with:
          name: librustdesk.so.i686-linux-android
          path: ./flutter/android/app/src/main/jniLibs/x86

      - name: fix android for flutter 3.13
        if: ${{ env.ANDROID_FLUTTER_VERSION == '3.13.9' }}
        run: |
          cd flutter
          sed -i 's/uni_links_desktop/#uni_links_desktop/g' pubspec.yaml
          sed -i 's/extended_text: .*/extended_text: 11.1.0/' pubspec.yaml
          flutter pub get
          cd lib
          find . | grep dart | xargs sed -i 's/textScaler: TextScaler.linear(\(.*\)),/textScaleFactor: \1,/g'

      - name: Build rustdesk
        shell: bash
        env:
          JAVA_HOME: /usr/lib/jvm/java-17-openjdk-amd64
        run: |
          export PATH=/usr/lib/jvm/java-17-openjdk-amd64/bin:$PATH
          # temporary use debug sign config
          sed -i "s/signingConfigs.release/signingConfigs.debug/g" ./flutter/android/app/build.gradle
          mv ./flutter/android/app/src/main/jniLibs/arm64-v8a/liblibrustdesk.so ./flutter/android/app/src/main/jniLibs/arm64-v8a/librustdesk.so
          cp ${ANDROID_NDK_HOME}/toolchains/llvm/prebuilt/linux-x86_64/sysroot/usr/lib/aarch64-linux-android/libc++_shared.so ./flutter/android/app/src/main/jniLibs/arm64-v8a/
          mv ./flutter/android/app/src/main/jniLibs/armeabi-v7a/liblibrustdesk.so ./flutter/android/app/src/main/jniLibs/armeabi-v7a/librustdesk.so
          cp ${ANDROID_NDK_HOME}/toolchains/llvm/prebuilt/linux-x86_64/sysroot/usr/lib/arm-linux-androideabi/libc++_shared.so ./flutter/android/app/src/main/jniLibs/armeabi-v7a/
          mv ./flutter/android/app/src/main/jniLibs/x86_64/liblibrustdesk.so ./flutter/android/app/src/main/jniLibs/x86_64/librustdesk.so
          cp ${ANDROID_NDK_HOME}/toolchains/llvm/prebuilt/linux-x86_64/sysroot/usr/lib/x86_64-linux-android/libc++_shared.so ./flutter/android/app/src/main/jniLibs/x86_64/
          if [ "${{ env.reltype }}" = "debug" ]; then
            mv ./flutter/android/app/src/main/jniLibs/x86/liblibrustdesk.so ./flutter/android/app/src/main/jniLibs/x86/librustdesk.so
            cp ${ANDROID_NDK_HOME}/toolchains/llvm/prebuilt/linux-x86_64/sysroot/usr/lib/i686-linux-android/libc++_shared.so ./flutter/android/app/src/main/jniLibs/x86/
          fi
          # build flutter
          pushd flutter
          flutter build apk "--${{ env.reltype }}" --target-platform android-arm64,android-arm,android-x64${{ env.x86_target }}
          popd
          mkdir -p signed-apk
          mv ./flutter/build/app/outputs/flutter-apk/app-${{ env.reltype }}.apk signed-apk/rustdesk-${{ env.VERSION }}-universal${{ env.suffix }}.apk

      # https://github.com/r0adkll/sign-android-release/issues/84#issuecomment-1889636075
      - name: Setup sign tool version variable
        shell: bash
        run: |
          BUILD_TOOL_VERSION=$(ls /usr/local/lib/android/sdk/build-tools/ | tail -n 1)
          echo "ANDROID_SIGN_TOOL_VERSION=$BUILD_TOOL_VERSION" >> $GITHUB_ENV
          echo Last build tool version is: $BUILD_TOOL_VERSION

      - uses: r0adkll/sign-android-release@v1
        name: Sign app APK
        if: env.ANDROID_SIGNING_KEY != null
        id: sign-rustdesk
        with:
          releaseDirectory: ./signed-apk
          signingKeyBase64: ${{ secrets.ANDROID_SIGNING_KEY }}
          alias: ${{ secrets.ANDROID_ALIAS }}
          keyStorePassword: ${{ secrets.ANDROID_KEY_STORE_PASSWORD }}
          keyPassword: ${{ secrets.ANDROID_KEY_PASSWORD }}
        env:
          # env.ANDROID_SIGN_TOOL_VERSION is set by Step "Setup sign tool version variable"
          BUILD_TOOLS_VERSION: ${{ env.ANDROID_SIGN_TOOL_VERSION }}

      - name: Upload Artifacts
        if: env.ANDROID_SIGNING_KEY != null && env.UPLOAD_ARTIFACT == 'true'
        uses: actions/upload-artifact@master
        with:
          name: rustdesk-${{ env.VERSION }}-${{ matrix.job.arch }}.apk
          path: ${{steps.sign-rustdesk.outputs.signedReleaseFile}}

      - name: Publish signed apk package
        if: env.ANDROID_SIGNING_KEY != null && env.UPLOAD_ARTIFACT == 'true'
        uses: softprops/action-gh-release@v1
        with:
          prerelease: true
          tag_name: ${{ env.TAG_NAME }}
          files: |
            ${{steps.sign-rustdesk.outputs.signedReleaseFile}}

      - name: Publish unsigned apk package
        if: env.ANDROID_SIGNING_KEY == null && env.UPLOAD_ARTIFACT == 'true'
        uses: softprops/action-gh-release@v1
        with:
          prerelease: true
          tag_name: ${{ env.TAG_NAME }}
          files: |
            signed-apk/rustdesk-${{ env.VERSION }}-universal${{ env.suffix }}.apk

  build-rustdesk-linux:
    needs: [generate-bridge]
    name: build rustdesk linux ${{ matrix.job.target }}
    runs-on: ${{ matrix.job.on }}
    strategy:
      fail-fast: false
      matrix:
        # use a high level qemu-user-static
        job:
          - {
              arch: x86_64,
              target: x86_64-unknown-linux-gnu,
              distro: ubuntu18.04,
              on: ubuntu-20.04,
              deb_arch: amd64,
              vcpkg-triplet: x64-linux,
            }
          - {
              arch: aarch64,
              target: aarch64-unknown-linux-gnu,
              distro: ubuntu18.04,
              on: [self-hosted, Linux, ARM64],
              deb_arch: arm64,
              vcpkg-triplet: arm64-linux,
            }
    steps:
      - name: Export GitHub Actions cache environment variables
        uses: actions/github-script@v6
        with:
          script: |
            core.exportVariable('ACTIONS_CACHE_URL', process.env.ACTIONS_CACHE_URL || '');
            core.exportVariable('ACTIONS_RUNTIME_TOKEN', process.env.ACTIONS_RUNTIME_TOKEN || '');

      - name: Maximize build space
        if: ${{ matrix.job.arch == 'x86_64' }}
        run: |
          sudo rm -rf /opt/ghc
          sudo rm -rf /usr/local/lib/android
          sudo rm -rf /usr/share/dotnet
          sudo apt-get update -y
          sudo apt-get install -y nasm qemu-user-static

      - name: Checkout source code
        uses: actions/checkout@v4

      - name: Set Swap Space
        if: ${{ matrix.job.arch == 'x86_64' }}
        uses: pierotofy/set-swap-space@master
        with:
          swap-size-gb: 12

      - name: Free Space
        run: |
          df -h
          free -m

      - name: Install Rust toolchain
        uses: dtolnay/rust-toolchain@v1
        if: matrix.job.arch == 'x86_64' || env.UPLOAD_ARTIFACT == 'true'
        with:
          toolchain: ${{ env.RUST_VERSION }}
          targets: ${{ matrix.job.target }}
          components: "rustfmt"

      - name: Save Rust toolchain version
        run: |
          RUST_TOOLCHAIN_VERSION=$(cargo --version | awk '{print $2}')
          echo "RUST_TOOLCHAIN_VERSION=$RUST_TOOLCHAIN_VERSION" >> $GITHUB_ENV

      - name: Disable rust bridge build
        run: |
          # only build cdylib
          sed -i  "s/\[\"cdylib\", \"staticlib\", \"rlib\"\]/\[\"cdylib\"\]/g" Cargo.toml

      - name: Restore bridge files
        if: matrix.job.arch == 'x86_64' || env.UPLOAD_ARTIFACT == 'true'
        uses: actions/download-artifact@master
        with:
          name: bridge-artifact
          path: ./

      - name: Setup vcpkg with Github Actions binary cache
        if: matrix.job.arch == 'x86_64' || env.UPLOAD_ARTIFACT == 'true'
        uses: lukka/run-vcpkg@v11
        with:
          vcpkgDirectory: /opt/artifacts/vcpkg
          vcpkgGitCommitId: ${{ env.VCPKG_COMMIT_ID }}
          doNotCache: false

      - name: Install vcpkg dependencies
        if: matrix.job.arch == 'x86_64' || env.UPLOAD_ARTIFACT == 'true'
        run: |
          if ! $VCPKG_ROOT/vcpkg \
            install \
            --triplet ${{ matrix.job.vcpkg-triplet }} \
            --x-install-root="$VCPKG_ROOT/installed"; then
            find "${VCPKG_ROOT}/" -name "*.log" | while read -r _1; do
              echo "$_1:"
              echo "======"
              cat "$_1"
              echo "======"
              echo ""
            done
            exit 1
          fi
        shell: bash

      - name: Restore bridge files
        if: matrix.job.arch == 'x86_64' || env.UPLOAD_ARTIFACT == 'true'
        uses: actions/download-artifact@master
        with:
          name: bridge-artifact
          path: ./

      - uses: rustdesk-org/run-on-arch-action@amd64-support
        name: Build rustdesk
        id: vcpkg
        if: matrix.job.arch == 'x86_64' || env.UPLOAD_ARTIFACT == 'true'
        with:
          arch: ${{ matrix.job.arch }}
          distro: ${{ matrix.job.distro }}
          githubToken: ${{ github.token }}
          setup: |
            ls -l "${PWD}"
            ls -l /opt/artifacts/vcpkg/installed
          dockerRunArgs: |
            --volume "${PWD}:/workspace"
            --volume "/opt/artifacts:/opt/artifacts"
          shell: /bin/bash
          install: |
            apt-get update -y
            echo -e "installing deps"
            apt-get install -y \
               build-essential \
               clang \
               cmake \
               curl \
               gcc \
               git \
               g++ \
               libayatana-appindicator3-dev \
               libasound2-dev \
               libclang-10-dev \
               libgstreamer1.0-dev \
               libgstreamer-plugins-base1.0-dev \
               libgtk-3-dev \
               libpam0g-dev \
               libpulse-dev \
               libva-dev \
               libvdpau-dev \
               libxcb-randr0-dev \
               libxcb-shape0-dev \
               libxcb-xfixes0-dev \
               libxdo-dev \
               libxfixes-dev \
               llvm-10-dev \
               nasm \
               ninja-build \
               pkg-config \
               tree \
               python3 \
               rpm \
               unzip \
               wget \
               xz-utils
            # we have libopus compiled by us.
            apt-get remove -y libopus-dev || true
            # output devs
            ls -l ./
            tree -L 3 /opt/artifacts/vcpkg/installed
          run: |
            # disable git safe.directory
            git config --global --add safe.directory "*"
            # rust
            pushd /opt
            # do not use rustup, because memory overflow in qemu
            wget -O rust.tar.gz https://static.rust-lang.org/dist/rust-${{env.RUST_TOOLCHAIN_VERSION}}-${{ matrix.job.target }}.tar.gz
            tar -zxvf rust.tar.gz > /dev/null && rm rust.tar.gz
            cd rust-${{env.RUST_TOOLCHAIN_VERSION}}-${{ matrix.job.target }} && ./install.sh
            rm -rf rust-${{env.RUST_TOOLCHAIN_VERSION}}-${{ matrix.job.target }}
            # edit config
            mkdir -p ~/.cargo/
            echo """
              [source.crates-io]
              registry = 'https://github.com/rust-lang/crates.io-index'
            """ > ~/.cargo/config
            cat ~/.cargo/config
            # start build
            pushd /workspace
            export VCPKG_ROOT=/opt/artifacts/vcpkg
            if [[ "${{ matrix.job.arch }}" == "aarch64" ]]; then
              export JOBS="--jobs 3"
            else
              export JOBS=""
            fi
            echo $JOBS
            cargo build --lib $JOBS --features hwcodec,flutter --release
            rm -rf target/release/deps target/release/build
            rm -rf ~/.cargo

            # Setup Flutter
            # disable git safe.directory
            git config --global --add safe.directory "*"
            pushd /workspace
            case ${{ matrix.job.arch }} in
              aarch64)
                export PATH=/opt/flutter-elinux/bin:$PATH
                sed -i "s/flutter build linux --release/flutter-elinux build linux --verbose/g" ./build.py
                sed -i "s/x64\/release/arm64\/release/g" ./build.py
              ;;
              x86_64)
                export PATH=/opt/flutter/bin:$PATH
              ;;
            esac
            popd
            pushd /opt
            wget https://storage.googleapis.com/flutter_infra_release/releases/stable/linux/flutter_linux_${{ env.FLUTTER_VERSION }}-stable.tar.xz
            tar xf flutter_linux_${{ env.FLUTTER_VERSION }}-stable.tar.xz
            case ${{ matrix.job.arch }} in
              aarch64)
                # clone repo and reset to flutter ${{ env.FLUTTER_VERSION }}
                git clone https://github.com/sony/flutter-elinux.git || true
                pushd flutter-elinux
                  git fetch
                  git reset --hard ${{ env.FLUTTER_VERSION }}
                  bin/flutter-elinux doctor -v
                  bin/flutter-elinux precache --linux
                popd
                cp -R flutter/bin/cache/artifacts/engine/linux-x64/shader_lib flutter-elinux/flutter/bin/cache/artifacts/engine/linux-arm64
                rm -rf flutter
              ;;
              x86_64)
                flutter doctor -v
              ;;
            esac

            if [[ "3.24.4" == ${{ env.FLUTTER_VERSION }} ]]; then
              case ${{ matrix.job.arch }} in
                aarch64)
                  pushd /opt/flutter-elinux/flutter
                ;;
                x86_64)
                  pushd /opt/flutter
                ;;
              esac
              git apply ${{ github.workspace }}/.github/patches/flutter_3.24.4_dropdown_menu_enableFilter.diff
              popd
            fi

            # build flutter
            pushd /workspace
            export CARGO_INCREMENTAL=0
            export DEB_ARCH=${{ matrix.job.deb_arch }}
            python3 ./build.py --flutter --skip-cargo
            for name in rustdesk*??.deb; do
              mv "$name" "${name%%.deb}-${{ matrix.job.arch }}.deb"
            done

            # rpm package
            echo -e "start packaging fedora package"
            pushd /workspace
            case ${{ matrix.job.arch }} in
              aarch64)
                sed -i "s/linux\/x64/linux\/arm64/g" ./res/rpm-flutter.spec
                ;;
            esac
            HBB=`pwd` rpmbuild ./res/rpm-flutter.spec -bb
            pushd ~/rpmbuild/RPMS/${{ matrix.job.arch }}
            for name in rustdesk*??.rpm; do
                mv "$name" /workspace/"${name%%.rpm}.rpm"
            done

            # rpm suse package
            echo -e "start packaging suse package"
            pushd /workspace
            case ${{ matrix.job.arch }} in
              aarch64)
                sed -i "s/linux\/x64/linux\/arm64/g" ./res/rpm-flutter-suse.spec
                ;;
            esac
            HBB=`pwd` rpmbuild ./res/rpm-flutter-suse.spec -bb
            pushd ~/rpmbuild/RPMS/${{ matrix.job.arch }}
            for name in rustdesk*??.rpm; do
                mv "$name" /workspace/"${name%%.rpm}-suse.rpm"
            done

      - name: Publish debian/rpm package
        if: env.UPLOAD_ARTIFACT == 'true'
        uses: softprops/action-gh-release@v1
        with:
          prerelease: true
          tag_name: ${{ env.TAG_NAME }}
          files: |
            rustdesk-*.deb
            rustdesk-*.rpm

      - name: Upload deb
        uses: actions/upload-artifact@master
        if: env.UPLOAD_ARTIFACT == 'true'
        with:
          name: rustdesk-${{ env.VERSION }}-${{ matrix.job.arch }}.deb
          path: rustdesk-${{ env.VERSION }}-${{ matrix.job.arch }}.deb

      # only x86_64 for arch since we can not find newest arm64 docker image to build
      # old arch image does not make sense for arch since it is "arch" which always update to date
      # and failed to makepkg arm64 on x86_64
      - name: Patch archlinux PKGBUILD
        if: matrix.job.arch == 'x86_64' && env.UPLOAD_ARTIFACT == 'true'
        run: |
          sed -i "s/x86_64/${{ matrix.job.arch }}/g" res/PKGBUILD
          if [[ "${{ matrix.job.arch }}" == "aarch64" ]]; then
            sed -i "s/x86_64/aarch64/g" ./res/PKGBUILD
          fi

      - name: Build archlinux package
        if: matrix.job.arch == 'x86_64' && env.UPLOAD_ARTIFACT == 'true'
        uses: rustdesk-org/arch-makepkg-action@master
        with:
          packages:
          scripts: |
            cd res && HBB=`pwd`/.. FLUTTER=1 makepkg -f

      - name: Publish archlinux package
        if: matrix.job.arch == 'x86_64' && env.UPLOAD_ARTIFACT == 'true'
        uses: softprops/action-gh-release@v1
        with:
          prerelease: true
          tag_name: ${{ env.TAG_NAME }}
          files: |
            res/rustdesk-${{ env.VERSION }}*.zst

  build-rustdesk-linux-sciter:
    if: ${{ inputs.upload-artifact }}
    needs: build-rustdesk-linux # not for dep, just make it run later for parallelism
    runs-on: ${{ matrix.job.on }}
    name: build-rustdesk-linux-sciter ${{ matrix.job.target }}
    strategy:
      fail-fast: false
      matrix:
        # use a high level qemu-user-static
        job:
          - {
              arch: x86_64,
              target: x86_64-unknown-linux-gnu,
              on: ubuntu-20.04,
              distro: ubuntu18.04,
              deb_arch: amd64,
              sciter_arch: x64,
              vcpkg-triplet: x64-linux,
              extra_features: ",hwcodec",
            }
          - {
              arch: armv7,
              target: armv7-unknown-linux-gnueabihf,
              on: [self-hosted, Linux, ARM64],
              distro: ubuntu18.04-rustdesk,
              deb_arch: armhf,
              sciter_arch: arm32,
              vcpkg-triplet: arm-linux,
              extra_features: "",
            }
    steps:
      - name: Export GitHub Actions cache environment variables
        uses: actions/github-script@v6
        with:
          script: |
            core.exportVariable('ACTIONS_CACHE_URL', process.env.ACTIONS_CACHE_URL || '');
            core.exportVariable('ACTIONS_RUNTIME_TOKEN', process.env.ACTIONS_RUNTIME_TOKEN || '');

      - name: Checkout source code
        uses: actions/checkout@v4

      - name: Free Space
        run: |
          df -h
          free -m

      - name: Install Rust toolchain
        uses: dtolnay/rust-toolchain@v1
        with:
          toolchain: ${{ env.SCITER_RUST_VERSION }}
          targets: ${{ matrix.job.target }}
          components: "rustfmt"

      - name: Save Rust toolchain version
        run: |
          RUST_TOOLCHAIN_VERSION=$(cargo --version | awk '{print $2}')
          echo "RUST_TOOLCHAIN_VERSION=$RUST_TOOLCHAIN_VERSION" >> $GITHUB_ENV

      - uses: rustdesk-org/run-on-arch-action@amd64-support
        name: Build rustdesk sciter binary for ${{ matrix.job.arch }}
        id: vcpkg
        with:
          arch: ${{ matrix.job.arch }}
          distro: ${{ matrix.job.distro }}
          githubToken: ${{ github.token }}
          setup: |
            ls -l "${PWD}"
          dockerRunArgs: |
            --volume "${PWD}:/workspace"
          shell: /bin/bash
          install: |
            apt-get update
            apt-get install -y \
               build-essential \
               clang \
               curl \
               gcc \
               git \
               g++ \
               libayatana-appindicator3-dev \
               libasound2-dev \
               libclang-dev \
               libdbus-1-dev \
               libglib2.0-dev \
               libgstreamer1.0-dev \
               libgstreamer-plugins-base1.0-dev \
               libgtk-3-dev \
               liblzma-dev \
               libpam0g-dev \
               libpulse-dev \
               libva-dev \
               libvdpau-dev \
               libxcb-randr0-dev \
               libxcb-shape0-dev \
               libxcb-xfixes0-dev \
               libxdo-dev \
               libxfixes-dev \
               ninja-build \
               pkg-config \
               python3 \
               python3.7 \
               rpm \
               unzip \
               wget \
               xz-utils \
               zip
            # arm-linux needs CMake and vcokg built from source as there
            # are no prebuilts available from Kitware and Microsoft
            if [ "${{ matrix.job.vcpkg-triplet }}" = "arm-linux" ]; then
              # install gcc/g++ 8 for vcpkg and OpenSSL headers for CMake
              apt-get install -y gcc-8 g++-8 libssl-dev
              # bootstrap CMake amd add it to PATH
              git clone --depth 1 https://github.com/kitware/cmake -b "v${{ env.SCITER_ARMV7_CMAKE_VERSION }}" /tmp/cmake
              pushd /tmp/cmake
              ./bootstrap --generator='Unix Makefiles' "--prefix=/opt/cmake-${{ env.SCITER_ARMV7_CMAKE_VERSION }}-linux-armhf"
              make -j1 install
              popd
              rm -rf /tmp/cmake
              export PATH="/opt/cmake-${{ env.SCITER_ARMV7_CMAKE_VERSION }}-linux-armhf/bin:$PATH"
            fi
            # bootstrap vcpkg and set VCPKG_ROOT
            export VCPKG_ROOT=/opt/artifacts/vcpkg
            mkdir -p /opt/artifacts
            pushd /opt/artifacts
            rm -rf vcpkg
            git clone https://github.com/microsoft/vcpkg
            pushd vcpkg
            git reset --hard ${{ env.VCPKG_COMMIT_ID }}
            # build vcpkg helper executable with gcc-8 for arm-linux but use prebuilt one on x64-linux
            if [ "${{ matrix.job.vcpkg-triplet }}" = "arm-linux" ]; then
              CC=/usr/bin/gcc-8 CXX=/usr/bin/g++-8 sh bootstrap-vcpkg.sh -disableMetrics
            else
              sh bootstrap-vcpkg.sh -disableMetrics
            fi
            popd
            popd
            # rust
            pushd /opt
            # do not use rustup, because memory overflow in qemu
            wget --output-document rust.tar.gz https://static.rust-lang.org/dist/rust-${{env.RUST_TOOLCHAIN_VERSION}}-${{ matrix.job.target }}.tar.gz
            tar -zxvf rust.tar.gz > /dev/null && rm rust.tar.gz
            pushd rust-${{env.RUST_TOOLCHAIN_VERSION}}-${{ matrix.job.target }}
            ./install.sh
            popd
            rm -rf rust-${{env.RUST_TOOLCHAIN_VERSION}}-${{ matrix.job.target }}
            popd
            # install newer nasm for aom
            wget --output-document nasm.deb "http://ftp.us.debian.org/debian/pool/main/n/nasm/nasm_${{ env.SCITER_NASM_DEBVERSION }}_${{ matrix.job.deb_arch }}.deb"
            dpkg -i nasm.deb
            rm -f nasm.deb
          run: |
            # disable git safe.directory
            git config --global --add safe.directory "*"
            # set python3.7 as default python3
            update-alternatives --install /usr/bin/python3 python3 /usr/bin/python3.7 1
            # add built CMake to PATH and set VCPKG_FORCE_SYSTEM_BINARIES Afor arm-linux
            if [ "${{ matrix.job.vcpkg-triplet }}" = "arm-linux" ]; then
              export PATH="/opt/cmake-${{ env.SCITER_ARMV7_CMAKE_VERSION }}-linux-armhf/bin:$PATH"
              export VCPKG_FORCE_SYSTEM_BINARIES=1
            fi
            # edit cargo config
            mkdir -p ~/.cargo/
            echo """
              [source.crates-io]
              registry = 'https://github.com/rust-lang/crates.io-index'
            """ > ~/.cargo/config
            cat ~/.cargo/config
            # install dependencies from vcpkg
            export VCPKG_ROOT=/opt/artifacts/vcpkg
            if ! $VCPKG_ROOT/vcpkg install --triplet ${{ matrix.job.vcpkg-triplet }} --x-install-root="$VCPKG_ROOT/installed"; then
              find "${VCPKG_ROOT}/" -name "*.log" | while read -r _1; do
                echo "$_1:"
                echo "======"
                cat "$_1"
                echo "======"
                echo ""
              done
              exit 1
            fi
            # build rustdesk
            python3 ./res/inline-sciter.py
            export CARGO_INCREMENTAL=0
            cargo build --features inline${{ matrix.job.extra_features }} --release --bins --jobs 1
            # make debian package
            mkdir -p ./Release
            mv ./target/release/rustdesk ./Release/rustdesk
            wget -O ./Release/libsciter-gtk.so https://github.com/c-smile/sciter-sdk/raw/master/bin.lnx/${{ matrix.job.sciter_arch }}/libsciter-gtk.so
            export DEB_ARCH=${{ matrix.job.deb_arch }}
            ./build.py --package ./Release

      - name: Rename rustdesk
        shell: bash
        run: |
          for name in rustdesk*??.deb; do
              # use cp to duplicate deb files to fit other packages.
              cp "$name" "${name%%.deb}-${{ matrix.job.arch }}-sciter.deb"
          done

      - name: Publish debian package
        if: env.UPLOAD_ARTIFACT == 'true'
        uses: softprops/action-gh-release@v1
        with:
          prerelease: true
          tag_name: ${{ env.TAG_NAME }}
          files: |
            rustdesk-${{ env.VERSION }}-${{ matrix.job.arch }}-sciter.deb

      - name: Upload deb
        uses: actions/upload-artifact@master
        if: env.UPLOAD_ARTIFACT == 'true'
        with:
          name: rustdesk-${{ env.VERSION }}-${{ matrix.job.arch }}-sciter.deb
          path: rustdesk-${{ env.VERSION }}-${{ matrix.job.arch }}-sciter.deb

  build-appimage:
    name: Build appimage ${{ matrix.job.target }}
    needs: [build-rustdesk-linux]
    runs-on: ubuntu-20.04
    if: ${{ inputs.upload-artifact }}
    strategy:
      fail-fast: false
      matrix:
        job:
          - { target: x86_64-unknown-linux-gnu, arch: x86_64 }
          - { target: aarch64-unknown-linux-gnu, arch: aarch64 }
    steps:
      - name: Checkout source code
        uses: actions/checkout@v4

      - name: Download Binary
        uses: actions/download-artifact@master
        with:
          name: rustdesk-${{ env.VERSION }}-${{ matrix.job.arch }}.deb
          path: .

      - name: Rename Binary
        run: |
          mv rustdesk-${{ env.VERSION }}-${{ matrix.job.arch }}.deb appimage/rustdesk.deb

      - name: Build appimage package
        shell: bash
        run: |
          # install libarchive-tools for bsdtar command used in AppImageBuilder.yml
          sudo apt-get update -y
          sudo apt-get install -y libarchive-tools
          # set-up appimage-builder
          pushd /tmp
          wget -O appimage-builder-x86_64.AppImage https://github.com/AppImageCrafters/appimage-builder/releases/download/v1.1.0/appimage-builder-1.1.0-x86_64.AppImage
          chmod +x appimage-builder-x86_64.AppImage
          sudo mv appimage-builder-x86_64.AppImage /usr/local/bin/appimage-builder
          popd
          # run appimage-builder
          pushd appimage
          sudo appimage-builder --skip-tests --recipe ./AppImageBuilder-${{ matrix.job.arch }}.yml

      - name: Publish appimage package
        if: env.UPLOAD_ARTIFACT == 'true'
        uses: softprops/action-gh-release@v1
        with:
          prerelease: true
          tag_name: ${{ env.TAG_NAME }}
          files: |
            ./appimage/rustdesk-${{ env.VERSION }}-*.AppImage

  build-flatpak:
    name: Build flatpak ${{ matrix.job.target }}${{ matrix.job.suffix }}
    needs:
      - build-rustdesk-linux
      - build-rustdesk-linux-sciter
    runs-on: ${{ matrix.job.on }}
    if: ${{ inputs.upload-artifact }}
    strategy:
      fail-fast: false
      matrix:
        job:
          - {
              target: x86_64-unknown-linux-gnu,
              distro: ubuntu18.04,
              on: ubuntu-20.04,
              arch: x86_64,
              suffix: "",
            }
          - {
              target: x86_64-unknown-linux-gnu,
              distro: ubuntu18.04,
              on: ubuntu-20.04,
              arch: x86_64,
              suffix: "-sciter",
            }
          - {
              target: aarch64-unknown-linux-gnu,
              # try out newer flatpak since error of "error: Nothing matches org.freedesktop.Platform in remote flathub"
              distro: ubuntu22.04,
              on: [self-hosted, Linux, ARM64],
              arch: aarch64,
              suffix: "",
            }
    steps:
      - name: Checkout source code
        uses: actions/checkout@v4

      - name: Download Binary
        uses: actions/download-artifact@master
        with:
          name: rustdesk-${{ env.VERSION }}-${{ matrix.job.arch }}${{ matrix.job.suffix }}.deb
          path: .

      - name: Rename Binary
        run: |
          mv rustdesk-${{ env.VERSION }}-${{ matrix.job.arch }}${{ matrix.job.suffix }}.deb flatpak/rustdesk.deb

      - uses: rustdesk-org/run-on-arch-action@amd64-support
        name: Build rustdesk flatpak package for ${{ matrix.job.arch }}
        id: flatpak
        with:
          arch: ${{ matrix.job.arch }}
          distro: ${{ matrix.job.distro }}
          githubToken: ${{ github.token }}
          setup: |
            ls -l "${PWD}"
          dockerRunArgs: |
            --volume "${PWD}:/workspace"
          shell: /bin/bash
          install: |
            apt-get update -y
            apt-get install -y \
               curl \
               git \
               rpm \
               wget
          run: |
            # disable git safe.directory
            git config --global --add safe.directory "*"
            pushd /workspace
            # install
            apt-get update -y
            apt-get install -y \
               cmake \
               curl \
               flatpak \
               flatpak-builder \
               gcc \
               git \
               g++ \
               libgtk-3-dev \
               nasm \
               wget
            # flatpak deps
            flatpak --user remote-add --if-not-exists flathub https://flathub.org/repo/flathub.flatpakrepo
            flatpak --user install -y flathub org.freedesktop.Platform/${{ matrix.job.arch }}/23.08
            flatpak --user install -y flathub org.freedesktop.Sdk/${{ matrix.job.arch }}/23.08
            # package
            pushd flatpak
            git clone https://github.com/flathub/shared-modules.git --depth=1
            flatpak-builder --user --force-clean --repo=repo ./build ./rustdesk.json
            flatpak build-bundle ./repo rustdesk-${{ env.VERSION }}-${{ matrix.job.arch }}${{ matrix.job.suffix }}.flatpak com.rustdesk.RustDesk

      - name: Publish flatpak package
        uses: softprops/action-gh-release@v1
        with:
          prerelease: true
          tag_name: ${{ env.TAG_NAME }}
          files: |
            flatpak/rustdesk-${{ env.VERSION }}-${{ matrix.job.arch }}${{ matrix.job.suffix }}.flatpak

  build-rustdesk-web:
    if: False
    name: build-rustdesk-web
    runs-on: ubuntu-20.04
    strategy:
      fail-fast: false
    env:
      RELEASE_NAME: web-basic
    steps:
      - name: Checkout source code
        uses: actions/checkout@v4

      - name: Prepare env
        run: |
          sudo apt-get update -y
          sudo apt-get install -y wget npm

      - name: Install flutter
        uses: subosito/flutter-action@v2.12.0 #https://github.com/subosito/flutter-action/issues/277
        with:
          channel: "stable"
          flutter-version: ${{ env.FLUTTER_VERSION }}
          cache: true

      - name: Patch flutter
        shell: bash
        run: |
          cd $(dirname $(dirname $(which flutter)))
          [[ "3.24.4" == ${{env.FLUTTER_VERSION}} ]] && git apply ${{ github.workspace }}/.github/patches/flutter_3.24.4_dropdown_menu_enableFilter.diff

      # https://rustdesk.com/docs/en/dev/build/web/
      - name: Build web
        shell: bash
        run: |
          pushd flutter/web/js
          npm install yarn -g
          npm install typescript -g
          npm install protoc -g
          # Install protoc first, see: https://google.github.io/proto-lens/installing-protoc.html
          npm install ts-proto
          # Only works with vite <= 2.8, see: https://github.com/vitejs/vite/blob/main/docs/guide/build.md#chunking-strategy
          npm install vite@2.8
          yarn install && yarn build
          popd

          pushd flutter/web
          wget https://github.com/rustdesk/doc.rustdesk.com/releases/download/console/web_deps.tar.gz
          tar xzf web_deps.tar.gz
          popd

          pushd flutter
          flutter build web --release
          cd build
          cp ../web/README.md web
          # TODO: Remove the following line when the web is almost complete.
          echo -e "\n\nThis build is for preview and not full functionality." >> web/README.md
          dir_name="rustdesk-${{ env.VERSION }}-${{ env.RELEASE_NAME }}"
          mv web "${dir_name}" && tar czf "${dir_name}".tar.gz "${dir_name}"
          sha256sum "${dir_name}".tar.gz
          popd

      - name: Publish web
        if: env.UPLOAD_ARTIFACT == 'true'
        uses: softprops/action-gh-release@v1
        with:
          prerelease: true
          tag_name: ${{ env.TAG_NAME }}
          files: |
            flutter/build/rustdesk-${{ env.VERSION }}-${{ env.RELEASE_NAME }}.tar.gz<|MERGE_RESOLUTION|>--- conflicted
+++ resolved
@@ -1102,14 +1102,13 @@
           mkdir -p signed-apk; pushd signed-apk
           mv ../rustdesk-${{ env.VERSION }}-${{ matrix.job.arch }}${{ matrix.job.suffix }}.apk .
 
-<<<<<<< HEAD
       - name: Upload Unsigned Artifacts
         if: env.UPLOAD_ARTIFACT == 'true'
         uses: actions/upload-artifact@master
         with:
           name: rustdesk-unsigned-${{ env.VERSION }}-${{ matrix.job.arch }}${{ matrix.job.suffix }}.apk
           path: signed-apk
-=======
+
       # https://github.com/r0adkll/sign-android-release/issues/84#issuecomment-1889636075
       - name: Setup sign tool version variable
         shell: bash
@@ -1117,7 +1116,7 @@
           BUILD_TOOL_VERSION=$(ls /usr/local/lib/android/sdk/build-tools/ | tail -n 1)
           echo "ANDROID_SIGN_TOOL_VERSION=$BUILD_TOOL_VERSION" >> $GITHUB_ENV
           echo Last build tool version is: $BUILD_TOOL_VERSION
->>>>>>> 0a28d09f
+
 
       - uses: r0adkll/sign-android-release@v1
         name: Sign app APK
