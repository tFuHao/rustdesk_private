
<div align="center">

<h1>Çekme Tabanlı Ses Dönüşümü Web Arayüzü</h1>
Kolay kullanımlı VITS tabanlı ses dönüşümü (ses değiştirme) çerçevesi<br><br>

[![madewithlove](https://img.shields.io/badge/made_with-%E2%9D%A4-red?style=for-the-badge&labelColor=orange
)](https://github.com/RVC-Project/Retrieval-based-Voice-Conversion-WebUI)

<img src="https://counter.seku.su/cmoe?name=rvc&theme=r34" /><br>

[![Open In Colab](https://img.shields.io/badge/Colab-F9AB00?style=for-the-badge&logo=googlecolab&color=525252)](https://colab.research.google.com/github/RVC-Project/Retrieval-based-Voice-Conversion-WebUI/blob/main/Retrieval_based_Voice_Conversion_WebUI.ipynb)
[![Lisans](https://img.shields.io/badge/LICENSE-MIT-green.svg?style=for-the-badge)](https://github.com/RVC-Project/Retrieval-based-Voice-Conversion-WebUI/blob/main/LICENSE)
[![Huggingface](https://img.shields.io/badge/🤗%20-Spaces-yellow.svg?style=for-the-badge)](https://huggingface.co/lj1995/VoiceConversionWebUI/tree/main/)

[![Discord](https://img.shields.io/badge/RVC%20Geliştiricileri-Discord-7289DA?style=for-the-badge&logo=discord&logoColor=white)](https://discord.gg/HcsmBBGyVk)

[**Güncelleme Günlüğü**](https://github.com/RVC-Project/Retrieval-based-Voice-Conversion-WebUI/blob/main/docs/Changelog_TR.md) | [**Sıkça Sorulan Sorular**](https://github.com/RVC-Project/Retrieval-based-Voice-Conversion-WebUI/wiki/S%C4%B1k%C3%A7a-Sorulan-Sorular) | [**AutoDL·5 Kuruşla AI Şarkıcısı Eğitme**](https://github.com/RVC-Project/Retrieval-based-Voice-Conversion-WebUI/wiki/Autodl%E2%80%A25-Kuru%C5%9Fla-AI-%C5%9Eark%C4%B1c%C4%B1s%C4%B1-E%C4%9Fitme) | [**Karşılaştırmalı Deney Kayıtları**](https://github.com/RVC-Project/Retrieval-based-Voice-Conversion-WebUI/wiki/Autodl%E2%80%A25-Kuru%C5%9Fla-AI-%C5%9Eark%C4%B1c%C4%B1s%C4%B1-E%C4%9Fitme) | [**Çevrimiçi Demo**](https://huggingface.co/spaces/Ricecake123/RVC-demo)

</div>

------

[**İngilizce**](./docs/README.en.md) | [**中文简体**](./README.md) | [**日本語**](./docs/README.ja.md) | [**한국어**](./docs/README.ko.md) ([**韓國語**](./docs/README.ko.han.md)) | [**Türkçe**](./docs/README.tr.md)

<<<<<<< HEAD
[Demo videosunu buradan izleyin](https://www.bilibili.com/video/BV1pm4y1z7Gm/) !
=======
Below are the servers you are using for free, they may change over time. If you are not close to one of these, your network may be slow.
| Location | Vendor | Specification |
| --------- | ------------- | ------------------ |
| Germany | [Hetzner](https://www.hetzner.com) | 2 vCPU / 4 GB RAM |
| Ukraine (Kyiv) | [dc.volia](https://dc.volia.com) | 2 vCPU / 4 GB RAM |
>>>>>>> 2f6711dd

> Gerçek zamanlı ses dönüşümü RVC kullanılarak gerçekleştirilmiştir: [w-okada/voice-changer](https://github.com/w-okada/voice-changer)

> Temel model, telif hakkı endişesi olmaksızın yaklaşık 50 saatlik açık kaynaklı yüksek kaliteli VCTK eğitim seti ile eğitilmiştir. 

> RVCv3 modelini bekleyin, daha büyük parametreler, daha fazla veri, daha iyi sonuçlar, temel hızı korurken daha az eğitim verisi gerektirir.

## Tanıtım
Bu depo aşağıdaki özelliklere sahiptir:
+ Ses renk sızdırmasını önlemek için giriş kaynağı özelliklerini eğitim seti özellikleri ile değiştirme üzerine en iyi 1 öğeyi kullanma
+ Daha düşük kaliteli ekran kartlarında bile hızlı eğitim yapabilme
+ Az miktarda veri ile bile iyi sonuçlar elde edebilme (en azından 10 dakika düşük gürültülü ses verisi toplamanızı öneririz)
+ Model birleştirme ile ses rengini değiştirebilme (ckpt işleme sekmesindeki ckpt-merge seçeneği ile)
+ Kullanımı kolay web arayüzü
+ İnsan sesini hızla ayırmak için UVR5 modelini çağırabilme
+ İleri seviyede [Ses Yüksekliği Çıkarma Algoritması InterSpeech2023-RMVPE](#Referans-Projeler) ile sessiz dönüşüme son verme. En iyi sonuç (belirgin şekilde) sunar, ancak crepe_full'den daha hızlı ve daha az kaynak tüketir
+ Nvidia A ve I kart hızlandırma desteği

## Ortam Kurulumu
Aşağıdaki komutları Python sürümünün 3.8'den büyük olduğu bir ortamda çalıştırmanız gerekmektedir.  

(Windows/Linux)  
Önce ana bağımlılıkları pip ile kurun:
```bash
# Pytorch ve temel bağımlılıkları yükleyin, zaten yüklüyse atlayabilirsiniz
# Referans: https://pytorch.org/get-started/locally/
pip install torch torchvision torchaudio

# Eğer Windows işletim sistemi kullanıyorsanız ve Nvidia Ampere mimarisine (RTX30xx) sahipseniz, #21 numaralı işlemin deneyimine göre, pytorch'un doğru cuda sürümünü belirtmeniz

 gerekebilir.
#pip install torch torchvision torchaudio --index-url https://download.pytorch.org/whl/cu117
```

Bağımlılıkları poetry kullanarak kurmak isterseniz:
```bash
# Poetry bağımlılık yönetim aracını yükleyin, zaten yüklüyse atlayabilirsiniz
# Referans: https://python-poetry.org/docs/#installation
curl -sSL https://install.python-poetry.org | python3 -

# Poetry ile bağımlılıkları kurun
poetry install
```

Bağımlılıkları pip kullanarak kurmak isterseniz:
```bash
N kartı kullanıyorsanız:

pip install -r requirements.txt

A kartı/I kartı kullanıyorsanız:
pip install -r requirements-dml.txt

```

------
Mac kullanıcıları `run.sh` dosyasını kullanarak bağımlılıkları kurabilir:
```bash
sh ./run.sh
```

## Diğer Ön Model Hazırlıkları
RVC, çıkarım ve eğitim için bazı önceden eğitilmiş modellere ihtiyaç duyar.

Bu modelleri [Hugging Face alanımızdan](https://huggingface.co/lj1995/VoiceConversionWebUI/tree/main/) indirebilirsiniz.

Aşağıda, RVC'nin gerektirdiği ön model ve diğer dosyaların adlarını içeren bir liste bulunmaktadır:
```bash
hubert_base.pt

./pretrained 

./uvr5_weights

v2 sürümü modelini test etmek isterseniz, ek olarak indirmeniz gerekebilir

./pretrained_v2 

Eğer Windows kullanıyorsanız, muhtemelen bu dosyaya ihtiyacınız olacaktır. Ffmpeg ve ffprobe zaten kuruluysa bu adımı atlayabilirsiniz; Ubuntu/Debian kullanıcıları apt install ffmpeg komutunu kullanarak bu kütüphaneleri kurabilirler, Mac kullanıcıları ise brew install ffmpeg komutunu kullanarak kurabilirler (önceden Brew'ı kurmanız gerekebilir).

./ffmpeg

https://huggingface.co/lj1995/VoiceConversionWebUI/blob/main/ffmpeg.exe

./ffprobe

https://huggingface.co/lj1995/VoiceConversionWebUI/blob/main/ffprobe.exe

Eğer en son RMVPE insan sesi yüksekliği çıkarma algoritmasını kullanmak isterseniz, ses yüksekliği çıkarma modeli parametrelerini indirip RVC ana dizinine koymalısınız.

https://huggingface.co/lj1995/VoiceConversionWebUI/blob/main/rmvpe.pt

    A kartı/I kartı kullanıcıları için dml ortamında kullanmak üzere, aşağıdaki dosyayı indirin

    https://huggingface.co/lj1995/VoiceConversionWebUI/blob/main/rmvpe.onnx

```
Daha sonra aşağıdaki komutu kullanarak WebUI'yi başlatabilirsiniz:
```bash
python infer-web.py
```

Windows veya macOS kullanıyorsanız, `RVC-beta.7z` dosyasını indirebilir ve çıkarabilirsiniz. Windows kullanıcıları `go-web.bat` dosyasını çalıştırarak WebUI'yi başlatabilirler, macOS kullanıcıları ise `sh ./run.sh` komutunu kullanarak başlatabilirler.

Reponun içinde `Kolay Kullanım Kılavuzu.doc` adında bir belge de bulunmaktadır.

## Referans Projeler
+ [ContentVec](https://github.com/auspicious3000/contentvec/)
+ [VITS](https://github.com/jaywalnut310/vits)
+ [HIFIGAN](https://github.com/jik876/hifi-gan)
+ [Gradio](https://github.com/gradio-app/gradio)
+ [FFmpeg](https://github.com/FFmpeg/FFmpeg)
+ [Ultimate Vocal Remover](https://github.com/Anjok07/ultimatevocalremovergui)
+ [audio-slicer](https://github.com/openvpi/audio-slicer)
+ [Vocal pitch extraction: RMVPE](https://github.com/Dream-High/RMVPE)
  + Önceden eğitilmiş model [yxlllc](https://github.com/yxlllc/RMVPE) ve [RVC-Boss](https://github.com/RVC-Boss) tarafından eğitilmiş ve test edilmiştir.

## Katkı Sağlayan Tüm Kişilere Teşekkürler
<a href="https://github.com/RVC-Project/Retrieval-based-Voice-Conversion-WebUI/graphs/contributors" target="_blank">
  <img src="https://contrib.rocks/image?repo=RVC-Project/Retrieval-based-Voice-Conversion-WebUI" />
</a>
```
<|MERGE_RESOLUTION|>--- conflicted
+++ resolved
@@ -23,15 +23,6 @@
 
 [**İngilizce**](./docs/README.en.md) | [**中文简体**](./README.md) | [**日本語**](./docs/README.ja.md) | [**한국어**](./docs/README.ko.md) ([**韓國語**](./docs/README.ko.han.md)) | [**Türkçe**](./docs/README.tr.md)
 
-<<<<<<< HEAD
-[Demo videosunu buradan izleyin](https://www.bilibili.com/video/BV1pm4y1z7Gm/) !
-=======
-Below are the servers you are using for free, they may change over time. If you are not close to one of these, your network may be slow.
-| Location | Vendor | Specification |
-| --------- | ------------- | ------------------ |
-| Germany | [Hetzner](https://www.hetzner.com) | 2 vCPU / 4 GB RAM |
-| Ukraine (Kyiv) | [dc.volia](https://dc.volia.com) | 2 vCPU / 4 GB RAM |
->>>>>>> 2f6711dd
 
 > Gerçek zamanlı ses dönüşümü RVC kullanılarak gerçekleştirilmiştir: [w-okada/voice-changer](https://github.com/w-okada/voice-changer)
 
