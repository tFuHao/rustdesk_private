import 'dart:async';
import 'dart:io';
import 'dart:ui';

import 'package:flutter/material.dart';
import 'package:flutter/services.dart';
import 'package:flutter_hbb/common/shared_state.dart';
import 'package:flutter_hbb/common/widgets/setting_widgets.dart';
import 'package:flutter_hbb/consts.dart';
import 'package:get/get.dart';
import 'package:qr_flutter/qr_flutter.dart';

import '../../common.dart';
import '../../models/model.dart';
import '../../models/platform_model.dart';
import 'address_book.dart';

void clientClose(SessionID sessionId, OverlayDialogManager dialogManager) {
  msgBox(sessionId, 'info', 'Close', 'Are you sure to close the connection?',
      '', dialogManager);
}

abstract class ValidationRule {
  String get name;
  bool validate(String value);
}

class LengthRangeValidationRule extends ValidationRule {
  final int _min;
  final int _max;

  LengthRangeValidationRule(this._min, this._max);

  @override
  String get name => translate('length %min% to %max%')
      .replaceAll('%min%', _min.toString())
      .replaceAll('%max%', _max.toString());

  @override
  bool validate(String value) {
    return value.length >= _min && value.length <= _max;
  }
}

class RegexValidationRule extends ValidationRule {
  final String _name;
  final RegExp _regex;

  RegexValidationRule(this._name, this._regex);

  @override
  String get name => translate(_name);

  @override
  bool validate(String value) {
    return value.isNotEmpty ? value.contains(_regex) : false;
  }
}

void changeIdDialog() {
  var newId = "";
  var msg = "";
  var isInProgress = false;
  TextEditingController controller = TextEditingController();
  final RxString rxId = controller.text.trim().obs;

  final rules = [
    RegexValidationRule('starts with a letter', RegExp(r'^[a-zA-Z]')),
    LengthRangeValidationRule(6, 16),
    RegexValidationRule('allowed characters', RegExp(r'^\w*$'))
  ];

  gFFI.dialogManager.show((setState, close, context) {
    submit() async {
      debugPrint("onSubmit");
      newId = controller.text.trim();

      final Iterable violations = rules.where((r) => !r.validate(newId));
      if (violations.isNotEmpty) {
        setState(() {
          msg = isDesktop
              ? '${translate('Prompt')}:  ${violations.map((r) => r.name).join(', ')}'
              : violations.map((r) => r.name).join(', ');
        });
        return;
      }

      setState(() {
        msg = "";
        isInProgress = true;
        bind.mainChangeId(newId: newId);
      });

      var status = await bind.mainGetAsyncStatus();
      while (status == " ") {
        await Future.delayed(const Duration(milliseconds: 100));
        status = await bind.mainGetAsyncStatus();
      }
      if (status.isEmpty) {
        // ok
        close();
        return;
      }
      setState(() {
        isInProgress = false;
        msg = isDesktop
            ? '${translate('Prompt')}: ${translate(status)}'
            : translate(status);
      });
    }

    return CustomAlertDialog(
      title: Text(translate("Change ID")),
      content: Column(
        crossAxisAlignment: CrossAxisAlignment.start,
        children: [
          Text(translate("id_change_tip")),
          const SizedBox(
            height: 12.0,
          ),
          TextField(
            decoration: InputDecoration(
                labelText: translate('Your new ID'),
                errorText: msg.isEmpty ? null : translate(msg),
                suffixText: '${rxId.value.length}/16',
                suffixStyle: const TextStyle(fontSize: 12, color: Colors.grey)),
            inputFormatters: [
              LengthLimitingTextInputFormatter(16),
              // FilteringTextInputFormatter(RegExp(r"[a-zA-z][a-zA-z0-9\_]*"), allow: true)
            ],
            controller: controller,
            autofocus: true,
            onChanged: (value) {
              setState(() {
                rxId.value = value.trim();
                msg = '';
              });
            },
          ),
          const SizedBox(
            height: 8.0,
          ),
          isDesktop
              ? Obx(() => Wrap(
                    runSpacing: 8,
                    spacing: 4,
                    children: rules.map((e) {
                      var checked = e.validate(rxId.value);
                      return Chip(
                          label: Text(
                            e.name,
                            style: TextStyle(
                                color: checked
                                    ? const Color(0xFF0A9471)
                                    : Color.fromARGB(255, 198, 86, 157)),
                          ),
                          backgroundColor: checked
                              ? const Color(0xFFD0F7ED)
                              : Color.fromARGB(255, 247, 205, 232));
                    }).toList(),
                  )).marginOnly(bottom: 8)
              : SizedBox.shrink(),
          // NOT use Offstage to wrap LinearProgressIndicator
          if (isInProgress) const LinearProgressIndicator(),
        ],
      ),
      actions: [
        dialogButton("Cancel", onPressed: close, isOutline: true),
        dialogButton("OK", onPressed: submit),
      ],
      onSubmit: submit,
      onCancel: close,
    );
  });
}

void changeWhiteList({Function()? callback}) async {
  var newWhiteList = (await bind.mainGetOption(key: 'whitelist')).split(',');
  var newWhiteListField = newWhiteList.join('\n');
  var controller = TextEditingController(text: newWhiteListField);
  var msg = "";
  var isInProgress = false;
  gFFI.dialogManager.show((setState, close, context) {
    return CustomAlertDialog(
      title: Text(translate("IP Whitelisting")),
      content: Column(
        crossAxisAlignment: CrossAxisAlignment.start,
        children: [
          Text(translate("whitelist_sep")),
          const SizedBox(
            height: 8.0,
          ),
          Row(
            children: [
              Expanded(
                child: TextField(
                    maxLines: null,
                    decoration: InputDecoration(
                      errorText: msg.isEmpty ? null : translate(msg),
                    ),
                    controller: controller,
                    autofocus: true),
              ),
            ],
          ),
          const SizedBox(
            height: 4.0,
          ),
          // NOT use Offstage to wrap LinearProgressIndicator
          if (isInProgress) const LinearProgressIndicator(),
        ],
      ),
      actions: [
        dialogButton("Cancel", onPressed: close, isOutline: true),
        dialogButton("Clear", onPressed: () async {
          await bind.mainSetOption(key: 'whitelist', value: '');
          callback?.call();
          close();
        }, isOutline: true),
        dialogButton(
          "OK",
          onPressed: () async {
            setState(() {
              msg = "";
              isInProgress = true;
            });
            newWhiteListField = controller.text.trim();
            var newWhiteList = "";
            if (newWhiteListField.isEmpty) {
              // pass
            } else {
              final ips = newWhiteListField.trim().split(RegExp(r"[\s,;\n]+"));
              // test ip
              final ipMatch = RegExp(
                  r"^(25[0-5]|2[0-4][0-9]|1[0-9][0-9]|[1-9][0-9]?|0)\.(25[0-5]|2[0-4][0-9]|1[0-9][0-9]|[1-9][0-9]?|0)\.(25[0-5]|2[0-4][0-9]|1[0-9][0-9]|[1-9][0-9]?|0)\.(25[0-5]|2[0-4][0-9]|1[0-9][0-9]|[1-9][0-9]?|0)(\/([1-9]|[1-2][0-9]|3[0-2])){0,1}$");
              final ipv6Match = RegExp(
                  r"^(((?:[0-9A-Fa-f]{1,4}))*((?::[0-9A-Fa-f]{1,4}))*::((?:[0-9A-Fa-f]{1,4}))*((?::[0-9A-Fa-f]{1,4}))*|((?:[0-9A-Fa-f]{1,4}))((?::[0-9A-Fa-f]{1,4})){7})(\/([1-9]|[1-9][0-9]|1[0-1][0-9]|12[0-8])){0,1}$");
              for (final ip in ips) {
                if (!ipMatch.hasMatch(ip) && !ipv6Match.hasMatch(ip)) {
                  msg = "${translate("Invalid IP")} $ip";
                  setState(() {
                    isInProgress = false;
                  });
                  return;
                }
              }
              newWhiteList = ips.join(',');
            }
            await bind.mainSetOption(key: 'whitelist', value: newWhiteList);
            callback?.call();
            close();
          },
        ),
      ],
      onCancel: close,
    );
  });
}

Future<String> changeDirectAccessPort(
    String currentIP, String currentPort) async {
  final controller = TextEditingController(text: currentPort);
  await gFFI.dialogManager.show((setState, close, context) {
    return CustomAlertDialog(
      title: Text(translate("Change Local Port")),
      content: Column(
        crossAxisAlignment: CrossAxisAlignment.start,
        children: [
          const SizedBox(height: 8.0),
          Row(
            children: [
              Expanded(
                child: TextField(
                    maxLines: null,
                    keyboardType: TextInputType.number,
                    decoration: InputDecoration(
                        hintText: '21118',
                        isCollapsed: true,
                        prefix: Text('$currentIP : '),
                        suffix: IconButton(
                            padding: EdgeInsets.zero,
                            icon: const Icon(Icons.clear, size: 16),
                            onPressed: () => controller.clear())),
                    inputFormatters: [
                      FilteringTextInputFormatter.allow(RegExp(
                          r'^([0-9]|[1-9]\d|[1-9]\d{2}|[1-9]\d{3}|[1-5]\d{4}|6[0-4]\d{3}|65[0-4]\d{2}|655[0-2]\d|6553[0-5])$')),
                    ],
                    controller: controller,
                    autofocus: true),
              ),
            ],
          ),
        ],
      ),
      actions: [
        dialogButton("Cancel", onPressed: close, isOutline: true),
        dialogButton("OK", onPressed: () async {
          await bind.mainSetOption(
              key: 'direct-access-port', value: controller.text);
          close();
        }),
      ],
      onCancel: close,
    );
  });
  return controller.text;
}

Future<String> changeAutoDisconnectTimeout(String old) async {
  final controller = TextEditingController(text: old);
  await gFFI.dialogManager.show((setState, close, context) {
    return CustomAlertDialog(
      title: Text(translate("Timeout in minutes")),
      content: Column(
        crossAxisAlignment: CrossAxisAlignment.start,
        children: [
          const SizedBox(height: 8.0),
          Row(
            children: [
              Expanded(
                child: TextField(
                    maxLines: null,
                    keyboardType: TextInputType.number,
                    decoration: InputDecoration(
                        hintText: '10',
                        isCollapsed: true,
                        suffix: IconButton(
                            padding: EdgeInsets.zero,
                            icon: const Icon(Icons.clear, size: 16),
                            onPressed: () => controller.clear())),
                    inputFormatters: [
                      FilteringTextInputFormatter.allow(RegExp(
                          r'^([0-9]|[1-9]\d|[1-9]\d{2}|[1-9]\d{3}|[1-5]\d{4}|6[0-4]\d{3}|65[0-4]\d{2}|655[0-2]\d|6553[0-5])$')),
                    ],
                    controller: controller,
                    autofocus: true),
              ),
            ],
          ),
        ],
      ),
      actions: [
        dialogButton("Cancel", onPressed: close, isOutline: true),
        dialogButton("OK", onPressed: () async {
          await bind.mainSetOption(
              key: 'auto-disconnect-timeout', value: controller.text);
          close();
        }),
      ],
      onCancel: close,
    );
  });
  return controller.text;
}

class DialogTextField extends StatelessWidget {
  final String title;
  final String? hintText;
  final bool obscureText;
  final String? errorText;
  final String? helperText;
  final Widget? prefixIcon;
  final Widget? suffixIcon;
  final TextEditingController controller;
  final FocusNode? focusNode;
  final List<TextInputFormatter>? inputFormatters;

  static const kUsernameTitle = 'Username';
  static const kUsernameIcon = Icon(Icons.account_circle_outlined);
  static const kPasswordTitle = 'Password';
  static const kPasswordIcon = Icon(Icons.lock_outline);

  DialogTextField(
      {Key? key,
      this.focusNode,
      this.obscureText = false,
      this.errorText,
      this.helperText,
      this.prefixIcon,
      this.suffixIcon,
      this.hintText,
      this.inputFormatters,
      required this.title,
      required this.controller})
      : super(key: key);

  @override
  Widget build(BuildContext context) {
    return Row(
      children: [
        Expanded(
          child: TextField(
            decoration: InputDecoration(
              labelText: title,
              hintText: hintText,
              prefixIcon: prefixIcon,
              suffixIcon: suffixIcon,
              helperText: helperText,
              helperMaxLines: 8,
              errorText: errorText,
              errorMaxLines: 8,
            ),
            controller: controller,
            focusNode: focusNode,
            autofocus: true,
            obscureText: obscureText,
            inputFormatters: inputFormatters,
          ),
        ),
      ],
    ).paddingSymmetric(vertical: 4.0);
  }
}

abstract class ValidationField extends StatelessWidget {
  ValidationField({Key? key}) : super(key: key);

  String? validate();
  bool get isReady;
}

class Dialog2FaField extends ValidationField {
  Dialog2FaField({
    Key? key,
    required this.controller,
    this.autoFocus = true,
    this.reRequestFocus = false,
    this.title,
    this.helperText,
    this.hintText,
    this.errorText,
    this.readyCallback,
    this.onChanged,
  }) : super(key: key);

  final TextEditingController controller;
  final bool autoFocus;
  final bool reRequestFocus;
  final String? title;
  final String? helperText;
  final String? hintText;
  final String? errorText;
  final VoidCallback? readyCallback;
  final VoidCallback? onChanged;
  final errMsg = translate('2FA code must be 6 digits.');

  @override
  Widget build(BuildContext context) {
    return DialogVerificationCodeField(
      title: title ?? translate('2FA code'),
      controller: controller,
      errorText: errorText,
      autoFocus: autoFocus,
      reRequestFocus: reRequestFocus,
      hintText: hintText,
      readyCallback: readyCallback,
      helperText: helperText ?? translate('2fa_tip'),
      onChanged: _onChanged,
      inputFormatters: [
        FilteringTextInputFormatter.allow(RegExp(r'[0-9]')),
      ],
    );
  }

  String get text => controller.text;
  bool get isAllDigits => text.codeUnits.every((e) => e >= 48 && e <= 57);

  @override
  bool get isReady => text.length == 6 && isAllDigits;

  @override
  String? validate() => isReady ? null : errMsg;

  _onChanged(StateSetter setState, SimpleWrapper<String?> errText) {
    onChanged?.call();

    if (text.length > 6) {
      setState(() => errText.value = errMsg);
      return;
    }

    if (!isAllDigits) {
      setState(() => errText.value = errMsg);
      return;
    }

    if (isReady) {
      readyCallback?.call();
      return;
    }

    if (errText.value != null) {
      setState(() => errText.value = null);
    }
  }
}

class DialogEmailCodeField extends ValidationField {
  DialogEmailCodeField({
    Key? key,
    required this.controller,
    this.autoFocus = true,
    this.reRequestFocus = false,
    this.hintText,
    this.errorText,
    this.readyCallback,
    this.onChanged,
  }) : super(key: key);

  final TextEditingController controller;
  final bool autoFocus;
  final bool reRequestFocus;
  final String? hintText;
  final String? errorText;
  final VoidCallback? readyCallback;
  final VoidCallback? onChanged;
  final errMsg = translate('Email verification code must be 6 characters.');

  @override
  Widget build(BuildContext context) {
    return DialogVerificationCodeField(
      title: translate('Verification code'),
      controller: controller,
      errorText: errorText,
      autoFocus: autoFocus,
      reRequestFocus: reRequestFocus,
      hintText: hintText,
      readyCallback: readyCallback,
      helperText: translate('verification_tip'),
      onChanged: _onChanged,
    );
  }

  String get text => controller.text;

  @override
  bool get isReady => text.length == 6;

  @override
  String? validate() => isReady ? null : errMsg;

  _onChanged(StateSetter setState, SimpleWrapper<String?> errText) {
    onChanged?.call();

    if (text.length > 6) {
      setState(() => errText.value = errMsg);
      return;
    }

    if (isReady) {
      readyCallback?.call();
      return;
    }

    if (errText.value != null) {
      setState(() => errText.value = null);
    }
  }
}

class DialogVerificationCodeField extends StatefulWidget {
  DialogVerificationCodeField({
    Key? key,
    required this.controller,
    required this.title,
    this.autoFocus = true,
    this.reRequestFocus = false,
    this.helperText,
    this.hintText,
    this.errorText,
    this.textLength,
    this.readyCallback,
    this.onChanged,
    this.inputFormatters,
  }) : super(key: key);

  final TextEditingController controller;
  final bool autoFocus;
  final bool reRequestFocus;
  final String title;
  final String? helperText;
  final String? hintText;
  final String? errorText;
  final int? textLength;
  final VoidCallback? readyCallback;
  final Function(StateSetter setState, SimpleWrapper<String?> errText)?
      onChanged;
  final List<TextInputFormatter>? inputFormatters;

  @override
  State<DialogVerificationCodeField> createState() =>
      _DialogVerificationCodeField();
}

class _DialogVerificationCodeField extends State<DialogVerificationCodeField> {
  final _focusNode = FocusNode();
  Timer? _timer;
  Timer? _timerReRequestFocus;
  SimpleWrapper<String?> errorText = SimpleWrapper(null);
  String _preText = '';

  @override
  void initState() {
    super.initState();
    if (widget.autoFocus) {
      _timer =
          Timer(Duration(milliseconds: 50), () => _focusNode.requestFocus());

      if (widget.onChanged != null) {
        widget.controller.addListener(() {
          final text = widget.controller.text.trim();
          if (text == _preText) return;
          widget.onChanged!(setState, errorText);
          _preText = text;
        });
      }
    }

    // software secure keyboard will take the focus since flutter 3.13
    // request focus again when android account password obtain focus
    if (Platform.isAndroid && widget.reRequestFocus) {
      _focusNode.addListener(() {
        if (_focusNode.hasFocus) {
          _timerReRequestFocus?.cancel();
          _timerReRequestFocus = Timer(
              Duration(milliseconds: 100), () => _focusNode.requestFocus());
        }
      });
    }
  }

  @override
  void dispose() {
    _timer?.cancel();
    _timerReRequestFocus?.cancel();
    _focusNode.unfocus();
    _focusNode.dispose();
    super.dispose();
  }

  @override
  Widget build(BuildContext context) {
    return DialogTextField(
      title: widget.title,
      controller: widget.controller,
      errorText: widget.errorText ?? errorText.value,
      focusNode: _focusNode,
      helperText: widget.helperText,
      inputFormatters: widget.inputFormatters,
    );
  }
}

class PasswordWidget extends StatefulWidget {
  PasswordWidget({
    Key? key,
    required this.controller,
    this.autoFocus = true,
    this.reRequestFocus = false,
    this.hintText,
    this.errorText,
  }) : super(key: key);

  final TextEditingController controller;
  final bool autoFocus;
  final bool reRequestFocus;
  final String? hintText;
  final String? errorText;

  @override
  State<PasswordWidget> createState() => _PasswordWidgetState();
}

class _PasswordWidgetState extends State<PasswordWidget> {
  bool _passwordVisible = false;
  final _focusNode = FocusNode();
  Timer? _timer;
  Timer? _timerReRequestFocus;

  @override
  void initState() {
    super.initState();
    if (widget.autoFocus) {
      _timer =
          Timer(Duration(milliseconds: 50), () => _focusNode.requestFocus());
    }
    // software secure keyboard will take the focus since flutter 3.13
    // request focus again when android account password obtain focus
    if (Platform.isAndroid && widget.reRequestFocus) {
      _focusNode.addListener(() {
        if (_focusNode.hasFocus) {
          _timerReRequestFocus?.cancel();
          _timerReRequestFocus = Timer(
              Duration(milliseconds: 100), () => _focusNode.requestFocus());
        }
      });
    }
  }

  @override
  void dispose() {
    _timer?.cancel();
    _timerReRequestFocus?.cancel();
    _focusNode.unfocus();
    _focusNode.dispose();
    super.dispose();
  }

  @override
  Widget build(BuildContext context) {
    return DialogTextField(
      title: translate(DialogTextField.kPasswordTitle),
      hintText: translate(widget.hintText ?? 'Enter your password'),
      controller: widget.controller,
      prefixIcon: DialogTextField.kPasswordIcon,
      suffixIcon: IconButton(
        icon: Icon(
            // Based on passwordVisible state choose the icon
            _passwordVisible ? Icons.visibility : Icons.visibility_off,
            color: MyTheme.lightTheme.primaryColor),
        onPressed: () {
          // Update the state i.e. toggle the state of passwordVisible variable
          setState(() {
            _passwordVisible = !_passwordVisible;
          });
        },
      ),
      obscureText: !_passwordVisible,
      errorText: widget.errorText,
      focusNode: _focusNode,
    );
  }
}

void wrongPasswordDialog(SessionID sessionId,
    OverlayDialogManager dialogManager, type, title, text) {
  dialogManager.dismissAll();
  dialogManager.show((setState, close, context) {
    cancel() {
      close();
      closeConnection();
    }

    submit() {
      enterPasswordDialog(sessionId, dialogManager);
    }

    return CustomAlertDialog(
        title: null,
        content: msgboxContent(type, title, text),
        onSubmit: submit,
        onCancel: cancel,
        actions: [
          dialogButton(
            'Cancel',
            onPressed: cancel,
            isOutline: true,
          ),
          dialogButton(
            'Retry',
            onPressed: submit,
          ),
        ]);
  });
}

void enterPasswordDialog(
    SessionID sessionId, OverlayDialogManager dialogManager) async {
  await _connectDialog(
    sessionId,
    dialogManager,
    passwordController: TextEditingController(),
  );
}

void enterUserLoginDialog(
    SessionID sessionId, OverlayDialogManager dialogManager) async {
  await _connectDialog(
    sessionId,
    dialogManager,
    osUsernameController: TextEditingController(),
    osPasswordController: TextEditingController(),
  );
}

void enterUserLoginAndPasswordDialog(
    SessionID sessionId, OverlayDialogManager dialogManager) async {
  await _connectDialog(
    sessionId,
    dialogManager,
    osUsernameController: TextEditingController(),
    osPasswordController: TextEditingController(),
    passwordController: TextEditingController(),
  );
}

_connectDialog(
  SessionID sessionId,
  OverlayDialogManager dialogManager, {
  TextEditingController? osUsernameController,
  TextEditingController? osPasswordController,
  TextEditingController? passwordController,
}) async {
  var rememberPassword = false;
  if (passwordController != null) {
    rememberPassword =
        await bind.sessionGetRemember(sessionId: sessionId) ?? false;
  }
  var rememberAccount = false;
  if (osUsernameController != null) {
    rememberAccount =
        await bind.sessionGetRemember(sessionId: sessionId) ?? false;
  }
  dialogManager.dismissAll();
  dialogManager.show((setState, close, context) {
    cancel() {
      close();
      closeConnection();
    }

    submit() {
      final osUsername = osUsernameController?.text.trim() ?? '';
      final osPassword = osPasswordController?.text.trim() ?? '';
      final password = passwordController?.text.trim() ?? '';
      if (passwordController != null && password.isEmpty) return;
      if (rememberAccount) {
        bind.sessionPeerOption(
            sessionId: sessionId, name: 'os-username', value: osUsername);
        bind.sessionPeerOption(
            sessionId: sessionId, name: 'os-password', value: osPassword);
      }
      gFFI.login(
        osUsername,
        osPassword,
        sessionId,
        password,
        rememberPassword,
      );
      close();
      dialogManager.showLoading(translate('Logging in...'),
          onCancel: closeConnection);
    }

    descWidget(String text) {
      return Column(
        children: [
          Align(
            alignment: Alignment.centerLeft,
            child: Text(
              text,
              maxLines: 3,
              softWrap: true,
              overflow: TextOverflow.ellipsis,
              style: TextStyle(fontSize: 16),
            ),
          ),
          Container(
            height: 8,
          ),
        ],
      );
    }

    rememberWidget(
      String desc,
      bool remember,
      ValueChanged<bool?>? onChanged,
    ) {
      return CheckboxListTile(
        contentPadding: const EdgeInsets.all(0),
        dense: true,
        controlAffinity: ListTileControlAffinity.leading,
        title: Text(desc),
        value: remember,
        onChanged: onChanged,
      );
    }

    osAccountWidget() {
      if (osUsernameController == null || osPasswordController == null) {
        return Offstage();
      }
      return Column(
        children: [
          descWidget(translate('login_linux_tip')),
          DialogTextField(
            title: translate(DialogTextField.kUsernameTitle),
            controller: osUsernameController,
            prefixIcon: DialogTextField.kUsernameIcon,
            errorText: null,
          ),
          PasswordWidget(
            controller: osPasswordController,
            autoFocus: false,
          ),
          rememberWidget(
            translate('remember_account_tip'),
            rememberAccount,
            (v) {
              if (v != null) {
                setState(() => rememberAccount = v);
              }
            },
          ),
        ],
      );
    }

    passwdWidget() {
      if (passwordController == null) {
        return Offstage();
      }
      return Column(
        children: [
          descWidget(translate('verify_rustdesk_password_tip')),
          PasswordWidget(
            controller: passwordController,
            autoFocus: osUsernameController == null,
          ),
          rememberWidget(
            translate('Remember password'),
            rememberPassword,
            (v) {
              if (v != null) {
                setState(() => rememberPassword = v);
              }
            },
          ),
        ],
      );
    }

    return CustomAlertDialog(
      title: Row(
        mainAxisAlignment: MainAxisAlignment.center,
        children: [
          Icon(Icons.password_rounded, color: MyTheme.accent),
          Text(translate('Password Required')).paddingOnly(left: 10),
        ],
      ),
      content: Column(mainAxisSize: MainAxisSize.min, children: [
        osAccountWidget(),
        osUsernameController == null || passwordController == null
            ? Offstage()
            : Container(height: 12),
        passwdWidget(),
      ]),
      actions: [
        dialogButton(
          'Cancel',
          icon: Icon(Icons.close_rounded),
          onPressed: cancel,
          isOutline: true,
        ),
        dialogButton(
          'OK',
          icon: Icon(Icons.done_rounded),
          onPressed: submit,
        ),
      ],
      onSubmit: submit,
      onCancel: cancel,
    );
  });
}

void showWaitUacDialog(
    SessionID sessionId, OverlayDialogManager dialogManager, String type) {
  dialogManager.dismissAll();
  dialogManager.show(
      tag: '$sessionId-wait-uac',
      (setState, close, context) => CustomAlertDialog(
            title: null,
            content: msgboxContent(type, 'Wait', 'wait_accept_uac_tip'),
            actions: [
              dialogButton(
                'OK',
                icon: Icon(Icons.done_rounded),
                onPressed: close,
              ),
            ],
          ));
}

// Another username && password dialog?
void showRequestElevationDialog(
    SessionID sessionId, OverlayDialogManager dialogManager) {
  RxString groupValue = ''.obs;
  RxString errUser = ''.obs;
  RxString errPwd = ''.obs;
  TextEditingController userController = TextEditingController();
  TextEditingController pwdController = TextEditingController();

  void onRadioChanged(String? value) {
    if (value != null) {
      groupValue.value = value;
    }
  }

  // TODO get from theme
  final double fontSizeNote = 13.00;

  Widget OptionRequestPermissions = Obx(
    () => Row(
      crossAxisAlignment: CrossAxisAlignment.start,
      children: [
        Radio(
          visualDensity: VisualDensity(horizontal: -4, vertical: -4),
          value: '',
          groupValue: groupValue.value,
          onChanged: onRadioChanged,
        ).marginOnly(right: 10),
        Expanded(
          child: Column(
            crossAxisAlignment: CrossAxisAlignment.start,
            children: [
              InkWell(
                hoverColor: Colors.transparent,
                onTap: () => groupValue.value = '',
                child: Text(
                  translate('Ask the remote user for authentication'),
                ),
              ).marginOnly(bottom: 10),
              Text(
                translate('Choose this if the remote account is administrator'),
                style: TextStyle(fontSize: fontSizeNote),
              ),
            ],
          ).marginOnly(top: 3),
        ),
      ],
    ),
  );

  Widget OptionCredentials = Obx(
    () => Row(
      crossAxisAlignment: CrossAxisAlignment.start,
      children: [
        Radio(
          visualDensity: VisualDensity(horizontal: -4, vertical: -4),
          value: 'logon',
          groupValue: groupValue.value,
          onChanged: onRadioChanged,
        ).marginOnly(right: 10),
        Expanded(
          child: InkWell(
            hoverColor: Colors.transparent,
            onTap: () => onRadioChanged('logon'),
            child: Text(
              translate('Transmit the username and password of administrator'),
            ),
          ).marginOnly(top: 4),
        ),
      ],
    ),
  );

  Widget UacNote = Container(
    padding: EdgeInsets.fromLTRB(10, 8, 8, 8),
    decoration: BoxDecoration(
      color: MyTheme.currentThemeMode() == ThemeMode.dark
          ? Color.fromARGB(135, 87, 87, 90)
          : Colors.grey[100],
      borderRadius: BorderRadius.circular(8),
      border: Border.all(color: Colors.grey),
    ),
    child: Row(
      children: [
        Icon(Icons.info_outline_rounded, size: 20).marginOnly(right: 10),
        Expanded(
          child: Text(
            translate('still_click_uac_tip'),
            style: TextStyle(
                fontSize: fontSizeNote, fontWeight: FontWeight.normal),
          ),
        )
      ],
    ),
  );

  var content = Obx(
    () => Column(
      children: [
        OptionRequestPermissions.marginOnly(bottom: 15),
        OptionCredentials,
        Offstage(
          offstage: 'logon' != groupValue.value,
          child: Column(
            children: [
              UacNote.marginOnly(bottom: 10),
              DialogTextField(
                controller: userController,
                title: translate('Username'),
                hintText: translate('eg: admin'),
                prefixIcon: DialogTextField.kUsernameIcon,
                errorText: errUser.isEmpty ? null : errUser.value,
              ),
              PasswordWidget(
                controller: pwdController,
                autoFocus: false,
                errorText: errPwd.isEmpty ? null : errPwd.value,
              ),
            ],
          ).marginOnly(left: isDesktop ? 35 : 0),
        ).marginOnly(top: 10),
      ],
    ),
  );

  dialogManager.dismissAll();
  dialogManager.show(tag: '$sessionId-request-elevation',
      (setState, close, context) {
    void submit() {
      if (groupValue.value == 'logon') {
        if (userController.text.isEmpty) {
          errUser.value = translate('Empty Username');
          return;
        }
        if (pwdController.text.isEmpty) {
          errPwd.value = translate('Empty Password');
          return;
        }
        bind.sessionElevateWithLogon(
            sessionId: sessionId,
            username: userController.text,
            password: pwdController.text);
      } else {
        bind.sessionElevateDirect(sessionId: sessionId);
      }
      close();
      showWaitUacDialog(sessionId, dialogManager, "wait-uac");
    }

    return CustomAlertDialog(
      title: Text(translate('Request Elevation')),
      content: content,
      actions: [
        dialogButton(
          'Cancel',
          icon: Icon(Icons.close_rounded),
          onPressed: close,
          isOutline: true,
        ),
        dialogButton(
          'OK',
          icon: Icon(Icons.done_rounded),
          onPressed: submit,
        )
      ],
      onSubmit: submit,
      onCancel: close,
    );
  });
}

void showOnBlockDialog(
  SessionID sessionId,
  String type,
  String title,
  String text,
  OverlayDialogManager dialogManager,
) {
  if (dialogManager.existing('$sessionId-wait-uac') ||
      dialogManager.existing('$sessionId-request-elevation')) {
    return;
  }
  dialogManager.show(tag: '$sessionId-$type', (setState, close, context) {
    void submit() {
      close();
      showRequestElevationDialog(sessionId, dialogManager);
    }

    return CustomAlertDialog(
      title: null,
      content: msgboxContent(type, title,
          "${translate(text)}${type.contains('uac') ? '\n' : '\n\n'}${translate('request_elevation_tip')}"),
      actions: [
        dialogButton('Wait', onPressed: close, isOutline: true),
        dialogButton('Request Elevation', onPressed: submit),
      ],
      onSubmit: submit,
      onCancel: close,
    );
  });
}

void showElevationError(SessionID sessionId, String type, String title,
    String text, OverlayDialogManager dialogManager) {
  dialogManager.show(tag: '$sessionId-$type', (setState, close, context) {
    void submit() {
      close();
      showRequestElevationDialog(sessionId, dialogManager);
    }

    return CustomAlertDialog(
      title: null,
      content: msgboxContent(type, title, text),
      actions: [
        dialogButton('Cancel', onPressed: () {
          close();
        }, isOutline: true),
        if (text != 'No permission') dialogButton('Retry', onPressed: submit),
      ],
      onSubmit: submit,
      onCancel: close,
    );
  });
}

void showWaitAcceptDialog(SessionID sessionId, String type, String title,
    String text, OverlayDialogManager dialogManager) {
  dialogManager.dismissAll();
  dialogManager.show((setState, close, context) {
    onCancel() {
      closeConnection();
    }

    return CustomAlertDialog(
      title: null,
      content: msgboxContent(type, title, text),
      actions: [
        dialogButton('Cancel', onPressed: onCancel, isOutline: true),
      ],
      onCancel: onCancel,
    );
  });
}

void showRestartRemoteDevice(PeerInfo pi, String id, SessionID sessionId,
    OverlayDialogManager dialogManager) async {
  final res = await dialogManager
      .show<bool>((setState, close, context) => CustomAlertDialog(
            title: Row(children: [
              Icon(Icons.warning_rounded, color: Colors.redAccent, size: 28),
              Flexible(
                  child: Text(translate("Restart remote device"))
                      .paddingOnly(left: 10)),
            ]),
            content: Text(
                "${translate('Are you sure you want to restart')} \n${pi.username}@${pi.hostname}($id) ?"),
            actions: [
              dialogButton(
                "Cancel",
                icon: Icon(Icons.close_rounded),
                onPressed: close,
                isOutline: true,
              ),
              dialogButton(
                "OK",
                icon: Icon(Icons.done_rounded),
                onPressed: () => close(true),
              ),
            ],
            onCancel: close,
            onSubmit: () => close(true),
          ));
  if (res == true) bind.sessionRestartRemoteDevice(sessionId: sessionId);
}

showSetOSPassword(
  SessionID sessionId,
  bool login,
  OverlayDialogManager dialogManager,
  String? osPassword,
  Function()? closeCallback,
) async {
  final controller = TextEditingController();
  osPassword ??=
      await bind.sessionGetOption(sessionId: sessionId, arg: 'os-password') ??
          '';
  var autoLogin =
      await bind.sessionGetOption(sessionId: sessionId, arg: 'auto-login') !=
          '';
  controller.text = osPassword;
  dialogManager.show((setState, close, context) {
    closeWithCallback([dynamic]) {
      close();
      if (closeCallback != null) closeCallback();
    }

    submit() {
      var text = controller.text.trim();
      bind.sessionPeerOption(
          sessionId: sessionId, name: 'os-password', value: text);
      bind.sessionPeerOption(
          sessionId: sessionId,
          name: 'auto-login',
          value: autoLogin ? 'Y' : '');
      if (text != '' && login) {
        bind.sessionInputOsPassword(sessionId: sessionId, value: text);
      }
      closeWithCallback();
    }

    return CustomAlertDialog(
      title: Row(
        mainAxisAlignment: MainAxisAlignment.center,
        children: [
          Icon(Icons.password_rounded, color: MyTheme.accent),
          Text(translate('OS Password')).paddingOnly(left: 10),
        ],
      ),
      content: Column(
        mainAxisSize: MainAxisSize.min,
        children: [
          PasswordWidget(controller: controller),
          CheckboxListTile(
            contentPadding: const EdgeInsets.all(0),
            dense: true,
            controlAffinity: ListTileControlAffinity.leading,
            title: Text(
              translate('Auto Login'),
            ),
            value: autoLogin,
            onChanged: (v) {
              if (v == null) return;
              setState(() => autoLogin = v);
            },
          ),
        ],
      ),
      actions: [
        dialogButton(
          "Cancel",
          icon: Icon(Icons.close_rounded),
          onPressed: closeWithCallback,
          isOutline: true,
        ),
        dialogButton(
          "OK",
          icon: Icon(Icons.done_rounded),
          onPressed: submit,
        ),
      ],
      onSubmit: submit,
      onCancel: closeWithCallback,
    );
  });
}

showSetOSAccount(
  SessionID sessionId,
  OverlayDialogManager dialogManager,
) async {
  final usernameController = TextEditingController();
  final passwdController = TextEditingController();
  var username =
      await bind.sessionGetOption(sessionId: sessionId, arg: 'os-username') ??
          '';
  var password =
      await bind.sessionGetOption(sessionId: sessionId, arg: 'os-password') ??
          '';
  usernameController.text = username;
  passwdController.text = password;
  dialogManager.show((setState, close, context) {
    submit() {
      final username = usernameController.text.trim();
      final password = usernameController.text.trim();
      bind.sessionPeerOption(
          sessionId: sessionId, name: 'os-username', value: username);
      bind.sessionPeerOption(
          sessionId: sessionId, name: 'os-password', value: password);
      close();
    }

    descWidget(String text) {
      return Column(
        children: [
          Align(
            alignment: Alignment.centerLeft,
            child: Text(
              text,
              maxLines: 3,
              softWrap: true,
              overflow: TextOverflow.ellipsis,
              style: TextStyle(fontSize: 16),
            ),
          ),
          Container(
            height: 8,
          ),
        ],
      );
    }

    return CustomAlertDialog(
      title: Row(
        mainAxisAlignment: MainAxisAlignment.center,
        children: [
          Icon(Icons.password_rounded, color: MyTheme.accent),
          Text(translate('OS Account')).paddingOnly(left: 10),
        ],
      ),
      content: Column(
        mainAxisSize: MainAxisSize.min,
        children: [
          descWidget(translate("os_account_desk_tip")),
          DialogTextField(
            title: translate(DialogTextField.kUsernameTitle),
            controller: usernameController,
            prefixIcon: DialogTextField.kUsernameIcon,
            errorText: null,
          ),
          PasswordWidget(controller: passwdController),
        ],
      ),
      actions: [
        dialogButton(
          "Cancel",
          icon: Icon(Icons.close_rounded),
          onPressed: close,
          isOutline: true,
        ),
        dialogButton(
          "OK",
          icon: Icon(Icons.done_rounded),
          onPressed: submit,
        ),
      ],
      onSubmit: submit,
      onCancel: close,
    );
  });
}

showAuditDialog(FFI ffi) async {
  final controller = TextEditingController(text: ffi.auditNote);
  ffi.dialogManager.show((setState, close, context) {
    submit() {
      var text = controller.text;
      bind.sessionSendNote(sessionId: ffi.sessionId, note: text);
      ffi.auditNote = text;
      close();
    }

    late final focusNode = FocusNode(
      onKey: (FocusNode node, RawKeyEvent evt) {
        if (evt.logicalKey.keyLabel == 'Enter') {
          if (evt is RawKeyDownEvent) {
            int pos = controller.selection.base.offset;
            controller.text =
                '${controller.text.substring(0, pos)}\n${controller.text.substring(pos)}';
            controller.selection =
                TextSelection.fromPosition(TextPosition(offset: pos + 1));
          }
          return KeyEventResult.handled;
        }
        if (evt.logicalKey.keyLabel == 'Esc') {
          if (evt is RawKeyDownEvent) {
            close();
          }
          return KeyEventResult.handled;
        } else {
          return KeyEventResult.ignored;
        }
      },
    );

    return CustomAlertDialog(
      title: Text(translate('Note')),
      content: SizedBox(
          width: 250,
          height: 120,
          child: TextField(
            autofocus: true,
            keyboardType: TextInputType.multiline,
            textInputAction: TextInputAction.newline,
            decoration: const InputDecoration.collapsed(
              hintText: 'input note here',
            ),
            maxLines: null,
            maxLength: 256,
            controller: controller,
            focusNode: focusNode,
          )),
      actions: [
        dialogButton('Cancel', onPressed: close, isOutline: true),
        dialogButton('OK', onPressed: submit)
      ],
      onSubmit: submit,
      onCancel: close,
    );
  });
}

void showConfirmSwitchSidesDialog(
    SessionID sessionId, String id, OverlayDialogManager dialogManager) async {
  dialogManager.show((setState, close, context) {
    submit() async {
      await bind.sessionSwitchSides(sessionId: sessionId);
      closeConnection(id: id);
    }

    return CustomAlertDialog(
      content: msgboxContent('info', 'Switch Sides',
          'Please confirm if you want to share your desktop?'),
      actions: [
        dialogButton('Cancel', onPressed: close, isOutline: true),
        dialogButton('OK', onPressed: submit),
      ],
      onSubmit: submit,
      onCancel: close,
    );
  });
}

customImageQualityDialog(SessionID sessionId, String id, FFI ffi) async {
  double initQuality = kDefaultQuality;
  double initFps = kDefaultFps;
  bool qualitySet = false;
  bool fpsSet = false;

  bool? direct;
  try {
    direct =
        ConnectionTypeState.find(id).direct.value == ConnectionType.strDirect;
  } catch (_) {}
  bool hideFps = (await bind.mainIsUsingPublicServer() && direct != true) ||
      versionCmp(ffi.ffiModel.pi.version, '1.2.0') < 0;
  bool hideMoreQuality =
      (await bind.mainIsUsingPublicServer() && direct != true) ||
          versionCmp(ffi.ffiModel.pi.version, '1.2.2') < 0;

  setCustomValues({double? quality, double? fps}) async {
    debugPrint("setCustomValues quality:$quality, fps:$fps");
    if (quality != null) {
      qualitySet = true;
      await bind.sessionSetCustomImageQuality(
          sessionId: sessionId, value: quality.toInt());
    }
    if (fps != null) {
      fpsSet = true;
      await bind.sessionSetCustomFps(sessionId: sessionId, fps: fps.toInt());
    }
    if (!qualitySet) {
      qualitySet = true;
      await bind.sessionSetCustomImageQuality(
          sessionId: sessionId, value: initQuality.toInt());
    }
    if (!hideFps && !fpsSet) {
      fpsSet = true;
      await bind.sessionSetCustomFps(
          sessionId: sessionId, fps: initFps.toInt());
    }
  }

  final btnClose = dialogButton('Close', onPressed: () async {
    await setCustomValues();
    ffi.dialogManager.dismissAll();
  });

  // quality
  final quality = await bind.sessionGetCustomImageQuality(sessionId: sessionId);
  initQuality = quality != null && quality.isNotEmpty
      ? quality[0].toDouble()
      : kDefaultQuality;
  if (initQuality < kMinQuality ||
      initQuality > (!hideMoreQuality ? kMaxMoreQuality : kMaxQuality)) {
    initQuality = kDefaultQuality;
  }
  // fps
  final fpsOption =
      await bind.sessionGetOption(sessionId: sessionId, arg: 'custom-fps');
  initFps = fpsOption == null
      ? kDefaultFps
      : double.tryParse(fpsOption) ?? kDefaultFps;
  if (initFps < kMinFps || initFps > kMaxFps) {
    initFps = kDefaultFps;
  }

  final content = customImageQualityWidget(
      initQuality: initQuality,
      initFps: initFps,
      setQuality: (v) => setCustomValues(quality: v),
      setFps: (v) => setCustomValues(fps: v),
      showFps: !hideFps,
      showMoreQuality: !hideMoreQuality);
  msgBoxCommon(ffi.dialogManager, 'Custom Image Quality', content, [btnClose]);
}

void deletePeerConfirmDialog(Function onSubmit, String title) async {
  gFFI.dialogManager.show(
    (setState, close, context) {
      submit() async {
        await onSubmit();
        close();
      }

      return CustomAlertDialog(
        title: Row(
          mainAxisAlignment: MainAxisAlignment.center,
          children: [
            Icon(
              Icons.delete_rounded,
              color: Colors.red,
            ),
            Expanded(
              child: Text(title, overflow: TextOverflow.ellipsis).paddingOnly(
                left: 10,
              ),
            ),
          ],
        ),
        content: SizedBox.shrink(),
        actions: [
          dialogButton(
            "Cancel",
            icon: Icon(Icons.close_rounded),
            onPressed: close,
            isOutline: true,
          ),
          dialogButton(
            "OK",
            icon: Icon(Icons.done_rounded),
            onPressed: submit,
          ),
        ],
        onSubmit: submit,
        onCancel: close,
      );
    },
  );
}

void editAbTagDialog(
    List<dynamic> currentTags, Function(List<dynamic>) onSubmit) {
  var isInProgress = false;

  final tags = List.of(gFFI.abModel.tags);
  var selectedTag = currentTags.obs;

  gFFI.dialogManager.show((setState, close, context) {
    submit() async {
      setState(() {
        isInProgress = true;
      });
      await onSubmit(selectedTag);
      close();
    }

    return CustomAlertDialog(
      title: Text(translate("Edit Tag")),
      content: Column(
        crossAxisAlignment: CrossAxisAlignment.start,
        children: [
          Container(
            padding: const EdgeInsets.symmetric(vertical: 8.0),
            child: Wrap(
              children: tags
                  .map((e) => AddressBookTag(
                      name: e,
                      tags: selectedTag,
                      onTap: () {
                        if (selectedTag.contains(e)) {
                          selectedTag.remove(e);
                        } else {
                          selectedTag.add(e);
                        }
                      },
                      showActionMenu: false))
                  .toList(growable: false),
            ),
          ),
          // NOT use Offstage to wrap LinearProgressIndicator
          if (isInProgress) const LinearProgressIndicator(),
        ],
      ),
      actions: [
        dialogButton("Cancel", onPressed: close, isOutline: true),
        dialogButton("OK", onPressed: submit),
      ],
      onSubmit: submit,
      onCancel: close,
    );
  });
}

void renameDialog(
    {required String oldName,
    FormFieldValidator<String>? validator,
    required ValueChanged<String> onSubmit,
    Function? onCancel}) async {
  RxBool isInProgress = false.obs;
  var controller = TextEditingController(text: oldName);
  final formKey = GlobalKey<FormState>();
  gFFI.dialogManager.show((setState, close, context) {
    submit() async {
      String text = controller.text.trim();
      if (validator != null && formKey.currentState?.validate() == false) {
        return;
      }
      isInProgress.value = true;
      onSubmit(text);
      close();
      isInProgress.value = false;
    }

    cancel() {
      onCancel?.call();
      close();
    }

    return CustomAlertDialog(
      title: Row(
        mainAxisAlignment: MainAxisAlignment.center,
        children: [
          Icon(Icons.edit_rounded, color: MyTheme.accent),
          Text(translate('Rename')).paddingOnly(left: 10),
        ],
      ),
      content: Column(
        crossAxisAlignment: CrossAxisAlignment.start,
        children: [
          Container(
            child: Form(
              key: formKey,
              child: TextFormField(
                controller: controller,
                autofocus: true,
                decoration: InputDecoration(labelText: translate('Name')),
                validator: validator,
              ),
            ),
          ),
          // NOT use Offstage to wrap LinearProgressIndicator
          Obx(() =>
              isInProgress.value ? const LinearProgressIndicator() : Offstage())
        ],
      ),
      actions: [
        dialogButton(
          "Cancel",
          icon: Icon(Icons.close_rounded),
          onPressed: cancel,
          isOutline: true,
        ),
        dialogButton(
          "OK",
          icon: Icon(Icons.done_rounded),
          onPressed: submit,
        ),
      ],
      onSubmit: submit,
      onCancel: cancel,
    );
  });
}

<<<<<<< HEAD
void showWindowsSessionsDialog(
    String type,
    String title,
    String text,
    OverlayDialogManager dialogManager,
    SessionID sessionId,
    String peerId,
    String sessions) {
  dialogManager.dismissAll();
  dialogManager.show((setState, close, context) {
    onConnect() {
      bind.sessionReconnect(sessionId: sessionId, forceRelay: false);
      dialogManager.dismissAll();
      dialogManager.showLoading(translate('Connecting...'),
          onCancel: closeConnection);
    }

    return CustomAlertDialog(
      title: null,
      content: msgboxContent(type, title, text),
      actions: [
        SessionsDropdown(peerId, sessionId, sessions),
        dialogButton('Connect', onPressed: onConnect, isOutline: true),
      ],
    );
  });
}

class SessionsDropdown extends StatefulWidget {
  final String peerId;
  final SessionID sessionId;
  final String sessions;
  SessionsDropdown(this.peerId, this.sessionId, this.sessions);
  @override
  _SessionsDropdownState createState() => _SessionsDropdownState();
}

class _SessionsDropdownState extends State<SessionsDropdown> {
  late String selectedValue;
  late Map<String, String> sessionMap;
  late List<String> sessions;

  @override
  void initState() {
    super.initState();
    sessions = widget.sessions.split(',');
    sessionMap = {};
    for (var session in sessions) {
      var sessionInfo = session.split('-');
      if (sessionInfo.isNotEmpty) {
        sessionMap[sessionInfo[0]] = sessionInfo[1];
      }
    }
    selectedValue = sessionMap.keys.first;
    bind.sessionPeerOption(
        sessionId: widget.sessionId,
        name: 'selected_user_session_id',
        value: selectedValue);
  }

  @override
  Widget build(BuildContext context) {
    return Container(
      width: 300,
      child: DropdownButton<String>(
        value: selectedValue,
        isExpanded: true,
        borderRadius: BorderRadius.circular(8),
        padding: EdgeInsets.symmetric(horizontal: 10, vertical: 5),
        items: sessionMap.entries.map((entry) {
          return DropdownMenuItem(
            value: entry.key,
            child: Text(
              entry.value,
              style: TextStyle(
                color: MyTheme.currentThemeMode() == ThemeMode.dark
                    ? Colors.white
                    : MyTheme.dark,
              ),
            ),
          );
        }).toList(),
        onChanged: (value) {
          if (value != null) {
            setState(() {
              selectedValue = value;
            });
            bind.sessionPeerOption(
                sessionId: widget.sessionId,
                name: 'selected_user_session_id',
                value: value);
          }
        },
        style: TextStyle(
          fontSize: 16.0,
        ),
      ),
    );
  }
=======
void change2fa({Function()? callback}) async {
  if (bind.mainHasValid2FaSync()) {
    await bind.mainSetOption(key: "2fa", value: "");
    callback?.call();
    return;
  }
  var new2fa = (await bind.mainGenerate2Fa());
  final secretRegex = RegExp(r'secret=([^&]+)');
  final secret = secretRegex.firstMatch(new2fa)?.group(1);
  String? errorText;
  final controller = TextEditingController();
  gFFI.dialogManager.show((setState, close, context) {
    onVerify() async {
      if (await bind.mainVerify2Fa(code: controller.text.trim())) {
        callback?.call();
        close();
      } else {
        errorText = translate('wrong-2fa-code');
      }
    }

    final codeField = Dialog2FaField(
      controller: controller,
      errorText: errorText,
      onChanged: () => setState(() => errorText = null),
      title: translate('Verification code'),
      readyCallback: () {
        onVerify();
        setState(() {});
      },
    );

    getOnSubmit() => codeField.isReady ? onVerify : null;

    return CustomAlertDialog(
      title: Text(translate("enable-2fa-title")),
      content: Column(
        crossAxisAlignment: CrossAxisAlignment.start,
        children: [
          SelectableText(translate("enable-2fa-desc"),
                  style: TextStyle(fontSize: 12))
              .marginOnly(bottom: 12),
          SizedBox(
              width: 160,
              height: 160,
              child: QrImageView(
                backgroundColor: Colors.white,
                data: new2fa,
                version: QrVersions.auto,
                size: 160,
                gapless: false,
              )).marginOnly(bottom: 6),
          SelectableText(secret ?? '', style: TextStyle(fontSize: 12))
              .marginOnly(bottom: 12),
          Row(children: [Expanded(child: codeField)]),
        ],
      ),
      actions: [
        dialogButton("Cancel", onPressed: close, isOutline: true),
        dialogButton("OK", onPressed: getOnSubmit()),
      ],
      onCancel: close,
    );
  });
}

void enter2FaDialog(
    SessionID sessionId, OverlayDialogManager dialogManager) async {
  final controller = TextEditingController();
  final RxBool submitReady = false.obs;

  dialogManager.dismissAll();
  dialogManager.show((setState, close, context) {
    cancel() {
      close();
      closeConnection();
    }

    submit() {
      gFFI.send2FA(sessionId, controller.text.trim());
      close();
      dialogManager.showLoading(translate('Logging in...'),
          onCancel: closeConnection);
    }

    late Dialog2FaField codeField;

    codeField = Dialog2FaField(
      controller: controller,
      title: translate('Verification code'),
      onChanged: () => submitReady.value = codeField.isReady,
    );

    return CustomAlertDialog(
        title: Text(translate('enter-2fa-title')),
        content: codeField,
        actions: [
          dialogButton(
            'Cancel',
            onPressed: cancel,
            isOutline: true,
          ),
          Obx(() => dialogButton(
                'OK',
                onPressed: submitReady.isTrue ? submit : null,
              )),
        ]);
  });
>>>>>>> 804f035a
}<|MERGE_RESOLUTION|>--- conflicted
+++ resolved
@@ -1746,7 +1746,116 @@
   });
 }
 
-<<<<<<< HEAD
+void change2fa({Function()? callback}) async {
+  if (bind.mainHasValid2FaSync()) {
+    await bind.mainSetOption(key: "2fa", value: "");
+    callback?.call();
+    return;
+  }
+  var new2fa = (await bind.mainGenerate2Fa());
+  final secretRegex = RegExp(r'secret=([^&]+)');
+  final secret = secretRegex.firstMatch(new2fa)?.group(1);
+  String? errorText;
+  final controller = TextEditingController();
+  gFFI.dialogManager.show((setState, close, context) {
+    onVerify() async {
+      if (await bind.mainVerify2Fa(code: controller.text.trim())) {
+        callback?.call();
+        close();
+      } else {
+        errorText = translate('wrong-2fa-code');
+      }
+    }
+
+    final codeField = Dialog2FaField(
+      controller: controller,
+      errorText: errorText,
+      onChanged: () => setState(() => errorText = null),
+      title: translate('Verification code'),
+      readyCallback: () {
+        onVerify();
+        setState(() {});
+      },
+    );
+
+    getOnSubmit() => codeField.isReady ? onVerify : null;
+
+    return CustomAlertDialog(
+      title: Text(translate("enable-2fa-title")),
+      content: Column(
+        crossAxisAlignment: CrossAxisAlignment.start,
+        children: [
+          SelectableText(translate("enable-2fa-desc"),
+                  style: TextStyle(fontSize: 12))
+              .marginOnly(bottom: 12),
+          SizedBox(
+              width: 160,
+              height: 160,
+              child: QrImageView(
+                backgroundColor: Colors.white,
+                data: new2fa,
+                version: QrVersions.auto,
+                size: 160,
+                gapless: false,
+              )).marginOnly(bottom: 6),
+          SelectableText(secret ?? '', style: TextStyle(fontSize: 12))
+              .marginOnly(bottom: 12),
+          Row(children: [Expanded(child: codeField)]),
+        ],
+      ),
+      actions: [
+        dialogButton("Cancel", onPressed: close, isOutline: true),
+        dialogButton("OK", onPressed: getOnSubmit()),
+      ],
+      onCancel: close,
+    );
+  });
+}
+
+void enter2FaDialog(
+    SessionID sessionId, OverlayDialogManager dialogManager) async {
+  final controller = TextEditingController();
+  final RxBool submitReady = false.obs;
+
+  dialogManager.dismissAll();
+  dialogManager.show((setState, close, context) {
+    cancel() {
+      close();
+      closeConnection();
+    }
+
+    submit() {
+      gFFI.send2FA(sessionId, controller.text.trim());
+      close();
+      dialogManager.showLoading(translate('Logging in...'),
+          onCancel: closeConnection);
+    }
+
+    late Dialog2FaField codeField;
+
+    codeField = Dialog2FaField(
+      controller: controller,
+      title: translate('Verification code'),
+      onChanged: () => submitReady.value = codeField.isReady,
+    );
+
+    return CustomAlertDialog(
+        title: Text(translate('enter-2fa-title')),
+        content: codeField,
+        actions: [
+          dialogButton(
+            'Cancel',
+            onPressed: cancel,
+            isOutline: true,
+          ),
+          Obx(() => dialogButton(
+                'OK',
+                onPressed: submitReady.isTrue ? submit : null,
+              )),
+        ]);
+  });
+}
+
 void showWindowsSessionsDialog(
     String type,
     String title,
@@ -1846,114 +1955,4 @@
       ),
     );
   }
-=======
-void change2fa({Function()? callback}) async {
-  if (bind.mainHasValid2FaSync()) {
-    await bind.mainSetOption(key: "2fa", value: "");
-    callback?.call();
-    return;
-  }
-  var new2fa = (await bind.mainGenerate2Fa());
-  final secretRegex = RegExp(r'secret=([^&]+)');
-  final secret = secretRegex.firstMatch(new2fa)?.group(1);
-  String? errorText;
-  final controller = TextEditingController();
-  gFFI.dialogManager.show((setState, close, context) {
-    onVerify() async {
-      if (await bind.mainVerify2Fa(code: controller.text.trim())) {
-        callback?.call();
-        close();
-      } else {
-        errorText = translate('wrong-2fa-code');
-      }
-    }
-
-    final codeField = Dialog2FaField(
-      controller: controller,
-      errorText: errorText,
-      onChanged: () => setState(() => errorText = null),
-      title: translate('Verification code'),
-      readyCallback: () {
-        onVerify();
-        setState(() {});
-      },
-    );
-
-    getOnSubmit() => codeField.isReady ? onVerify : null;
-
-    return CustomAlertDialog(
-      title: Text(translate("enable-2fa-title")),
-      content: Column(
-        crossAxisAlignment: CrossAxisAlignment.start,
-        children: [
-          SelectableText(translate("enable-2fa-desc"),
-                  style: TextStyle(fontSize: 12))
-              .marginOnly(bottom: 12),
-          SizedBox(
-              width: 160,
-              height: 160,
-              child: QrImageView(
-                backgroundColor: Colors.white,
-                data: new2fa,
-                version: QrVersions.auto,
-                size: 160,
-                gapless: false,
-              )).marginOnly(bottom: 6),
-          SelectableText(secret ?? '', style: TextStyle(fontSize: 12))
-              .marginOnly(bottom: 12),
-          Row(children: [Expanded(child: codeField)]),
-        ],
-      ),
-      actions: [
-        dialogButton("Cancel", onPressed: close, isOutline: true),
-        dialogButton("OK", onPressed: getOnSubmit()),
-      ],
-      onCancel: close,
-    );
-  });
-}
-
-void enter2FaDialog(
-    SessionID sessionId, OverlayDialogManager dialogManager) async {
-  final controller = TextEditingController();
-  final RxBool submitReady = false.obs;
-
-  dialogManager.dismissAll();
-  dialogManager.show((setState, close, context) {
-    cancel() {
-      close();
-      closeConnection();
-    }
-
-    submit() {
-      gFFI.send2FA(sessionId, controller.text.trim());
-      close();
-      dialogManager.showLoading(translate('Logging in...'),
-          onCancel: closeConnection);
-    }
-
-    late Dialog2FaField codeField;
-
-    codeField = Dialog2FaField(
-      controller: controller,
-      title: translate('Verification code'),
-      onChanged: () => submitReady.value = codeField.isReady,
-    );
-
-    return CustomAlertDialog(
-        title: Text(translate('enter-2fa-title')),
-        content: codeField,
-        actions: [
-          dialogButton(
-            'Cancel',
-            onPressed: cancel,
-            isOutline: true,
-          ),
-          Obx(() => dialogButton(
-                'OK',
-                onPressed: submitReady.isTrue ? submit : null,
-              )),
-        ]);
-  });
->>>>>>> 804f035a
 }