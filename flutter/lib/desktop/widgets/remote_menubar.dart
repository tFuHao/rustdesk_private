--- conflicted
+++ resolved
@@ -1421,65 +1421,6 @@
           await bind.sessionToggleOption(id: widget.id, value: option);
           widget.ffi.qualityMonitorModel.checkShowQualityMonitor(widget.id);
         },
-<<<<<<< HEAD
-      )
-    ];
-    final localPlatform =
-        getLocalPlatformForKBLayoutType(widget.ffi.ffiModel.pi.platform);
-    if (localPlatform != '') {
-      keyboardMenu.add(MenuEntryDivider());
-      keyboardMenu.add(
-        MenuEntryButton<String>(
-          childBuilder: (TextStyle? style) => Container(
-              alignment: AlignmentDirectional.center,
-              height: _MenubarTheme.height,
-              child: Row(
-                children: [
-                  Obx(() => RichText(
-                        text: TextSpan(
-                          text: '${translate('Local keyboard type')}: ',
-                          style: DefaultTextStyle.of(context).style,
-                          children: <TextSpan>[
-                            TextSpan(
-                              text: KBLayoutType.value,
-                              style: TextStyle(fontWeight: FontWeight.bold),
-                            ),
-                          ],
-                        ),
-                      )),
-                  Expanded(
-                      child: Align(
-                    alignment: Alignment.centerRight,
-                    child: Transform.scale(
-                      scale: 0.8,
-                      child: IconButton(
-                        padding: EdgeInsets.zero,
-                        icon: const Icon(Icons.settings),
-                        onPressed: () {
-                          if (Navigator.canPop(context)) {
-                            Navigator.pop(context);
-                            _menuDismissCallback();
-                          }
-                          showKBLayoutTypeChooser(
-                              localPlatform, widget.ffi.dialogManager);
-                        },
-                      ),
-                    ),
-                  ))
-                ],
-              )),
-          proc: () {},
-          padding: EdgeInsets.zero,
-          dismissOnClicked: false,
-          dismissCallback: _menuDismissCallback,
-        ),
-      );
-    }
-    keyboardMenu.add(_createSwitchMenuEntry(
-        'Swap Control-Command  Key', 'allow_swap_key', EdgeInsets.zero, true));
-
-    return keyboardMenu;
-=======
         ffi: widget.ffi,
         child: Text(translate('Show quality monitor')));
   }
@@ -1544,7 +1485,6 @@
         },
         ffi: widget.ffi,
         child: Text(translate('Lock after session end')));
->>>>>>> b6afd2c4
   }
 
   privacyMode() {
