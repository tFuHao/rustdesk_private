--- conflicted
+++ resolved
@@ -89,23 +89,13 @@
     BEGIN
         BLOCK "040904e4"
         BEGIN
-<<<<<<< HEAD
             VALUE "CompanyName", "FL" "\0"
             VALUE "FileDescription", "rustdeskfl" "\0"
             VALUE "FileVersion", VERSION_AS_STRING "\0"
             VALUE "InternalName", "rustdesk" "\0"
-            VALUE "LegalCopyright", "Copyright (C) 2023. All rights reserved." "\0"
+            VALUE "LegalCopyright", "Copyright (C) 2024 FL from PursLane Base." "\0"
             VALUE "OriginalFilename", "rustdeskfl.exe" "\0"
             VALUE "ProductName", "rustdeskfl" "\0"
-=======
-            VALUE "CompanyName", "Purslane Ltd" "\0"
-            VALUE "FileDescription", "Open Source Remote Desktop Access Software" "\0"
-            VALUE "FileVersion", VERSION_AS_STRING "\0"
-            VALUE "InternalName", "rustdesk" "\0"
-            VALUE "LegalCopyright", "Copyright © 2024 Purslane Ltd." "\0"
-            VALUE "OriginalFilename", "rustdesk.exe" "\0"
-            VALUE "ProductName", "RustDesk" "\0"
->>>>>>> f6440538
             VALUE "ProductVersion", VERSION_AS_STRING "\0"
         END
     END
